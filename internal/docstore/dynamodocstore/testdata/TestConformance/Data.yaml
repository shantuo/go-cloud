---
version: 1
interactions:
- request:
    body: '{"ClientRequestToken":"c3af7f6b-41d6-41f9-ab9a-8d12f4125732","TransactItems":[{"Put":{"Item":{"DocstoreRevision":{"S":"006f2829-5d7d-4906-9f01-a239c4365854"},"_id":{"S":"testData"},"_kind":{"S":"data"},"val":{"N":"-1"}},"TableName":"docstore-test"}}]}'
    form: {}
    headers:
      Accept-Encoding:
      - identity
      Content-Length:
      - "251"
      Content-Type:
      - application/x-amz-json-1.0
      User-Agent:
      - aws-sdk-go/1.16.23 (go1.12.4; darwin; amd64)
      X-Amz-Date:
<<<<<<< HEAD
      - 20190419T015702Z
=======
      - 20190422T185450Z
>>>>>>> 1c5e1d6a
      X-Amz-Target:
      - DynamoDB_20120810.TransactWriteItems
    url: https://dynamodb.us-east-2.amazonaws.com/
    method: POST
  response:
    body: '{}'
    headers:
      Connection:
      - keep-alive
      Content-Length:
      - "2"
      Content-Type:
      - application/x-amz-json-1.0
      Date:
<<<<<<< HEAD
      - Fri, 19 Apr 2019 01:57:02 GMT
=======
      - Mon, 22 Apr 2019 18:54:50 GMT
>>>>>>> 1c5e1d6a
      Server:
      - Server
      X-Amz-Crc32:
      - "2745614147"
      X-Amzn-Requestid:
<<<<<<< HEAD
      - EPJMVKILLGNVGVB84LBDPLEPANVV4KQNSO5AEMVJF66Q9ASUAAJG
=======
      - PMLO7FVSHE3IPG0T0AA7T0M7ERVV4KQNSO5AEMVJF66Q9ASUAAJG
>>>>>>> 1c5e1d6a
    status: 200 OK
    code: 200
    duration: ""
- request:
    body: '{"TransactItems":[{"Get":{"Key":{"_id":{"S":"testData"},"_kind":{"S":"data"}},"TableName":"docstore-test"}}]}'
    form: {}
    headers:
      Accept-Encoding:
      - identity
      Content-Length:
      - "109"
      Content-Type:
      - application/x-amz-json-1.0
      User-Agent:
      - aws-sdk-go/1.16.23 (go1.12.4; darwin; amd64)
      X-Amz-Date:
<<<<<<< HEAD
      - 20190419T015702Z
=======
      - 20190422T185450Z
>>>>>>> 1c5e1d6a
      X-Amz-Target:
      - DynamoDB_20120810.TransactGetItems
    url: https://dynamodb.us-east-2.amazonaws.com/
    method: POST
  response:
    body: '{"Responses":[{"Item":{"_id":{"S":"testData"},"val":{"N":"-1"},"_kind":{"S":"data"},"DocstoreRevision":{"S":"006f2829-5d7d-4906-9f01-a239c4365854"}}}]}'
    headers:
      Connection:
      - keep-alive
      Content-Length:
      - "151"
      Content-Type:
      - application/x-amz-json-1.0
      Date:
<<<<<<< HEAD
      - Fri, 19 Apr 2019 01:57:02 GMT
=======
      - Mon, 22 Apr 2019 18:54:50 GMT
>>>>>>> 1c5e1d6a
      Server:
      - Server
      X-Amz-Crc32:
      - "2891404462"
      X-Amzn-Requestid:
<<<<<<< HEAD
      - N52FU5JQGVVOQVK1P4VLNCQ3SJVV4KQNSO5AEMVJF66Q9ASUAAJG
=======
      - PTVDHO521G9OE69O9FAT1G1FS7VV4KQNSO5AEMVJF66Q9ASUAAJG
>>>>>>> 1c5e1d6a
    status: 200 OK
    code: 200
    duration: ""
- request:
    body: '{"ClientRequestToken":"c28d0cea-39d2-401a-9272-0da85ca1e4b3","TransactItems":[{"Put":{"Item":{"DocstoreRevision":{"S":"5fff332f-7576-4062-8556-304a3e3eae14"},"_id":{"S":"testData"},"_kind":{"S":"data"},"val":{"N":"-8"}},"TableName":"docstore-test"}}]}'
    form: {}
    headers:
      Accept-Encoding:
      - identity
      Content-Length:
      - "251"
      Content-Type:
      - application/x-amz-json-1.0
      User-Agent:
      - aws-sdk-go/1.16.23 (go1.12.4; darwin; amd64)
      X-Amz-Date:
<<<<<<< HEAD
      - 20190419T015702Z
=======
      - 20190422T185450Z
>>>>>>> 1c5e1d6a
      X-Amz-Target:
      - DynamoDB_20120810.TransactWriteItems
    url: https://dynamodb.us-east-2.amazonaws.com/
    method: POST
  response:
    body: '{}'
    headers:
      Connection:
      - keep-alive
      Content-Length:
      - "2"
      Content-Type:
      - application/x-amz-json-1.0
      Date:
<<<<<<< HEAD
      - Fri, 19 Apr 2019 01:57:02 GMT
=======
      - Mon, 22 Apr 2019 18:54:50 GMT
>>>>>>> 1c5e1d6a
      Server:
      - Server
      X-Amz-Crc32:
      - "2745614147"
      X-Amzn-Requestid:
<<<<<<< HEAD
      - B1VI1KFKKQTIQASSRKCAEPS8BJVV4KQNSO5AEMVJF66Q9ASUAAJG
=======
      - 312GTG063QS1QREL65NGMV9NNNVV4KQNSO5AEMVJF66Q9ASUAAJG
>>>>>>> 1c5e1d6a
    status: 200 OK
    code: 200
    duration: ""
- request:
    body: '{"TransactItems":[{"Get":{"Key":{"_id":{"S":"testData"},"_kind":{"S":"data"}},"TableName":"docstore-test"}}]}'
    form: {}
    headers:
      Accept-Encoding:
      - identity
      Content-Length:
      - "109"
      Content-Type:
      - application/x-amz-json-1.0
      User-Agent:
      - aws-sdk-go/1.16.23 (go1.12.4; darwin; amd64)
      X-Amz-Date:
<<<<<<< HEAD
      - 20190419T015702Z
=======
      - 20190422T185450Z
>>>>>>> 1c5e1d6a
      X-Amz-Target:
      - DynamoDB_20120810.TransactGetItems
    url: https://dynamodb.us-east-2.amazonaws.com/
    method: POST
  response:
    body: '{"Responses":[{"Item":{"_id":{"S":"testData"},"val":{"N":"-8"},"_kind":{"S":"data"},"DocstoreRevision":{"S":"5fff332f-7576-4062-8556-304a3e3eae14"}}}]}'
    headers:
      Connection:
      - keep-alive
      Content-Length:
      - "151"
      Content-Type:
      - application/x-amz-json-1.0
      Date:
<<<<<<< HEAD
      - Fri, 19 Apr 2019 01:57:02 GMT
=======
      - Mon, 22 Apr 2019 18:54:50 GMT
>>>>>>> 1c5e1d6a
      Server:
      - Server
      X-Amz-Crc32:
      - "106236792"
      X-Amzn-Requestid:
<<<<<<< HEAD
      - L6ANF3GDI90E557CRRUS02I2V3VV4KQNSO5AEMVJF66Q9ASUAAJG
=======
      - V5H9MDSDEDSOHRCH7J6E9HLGEJVV4KQNSO5AEMVJF66Q9ASUAAJG
>>>>>>> 1c5e1d6a
    status: 200 OK
    code: 200
    duration: ""
- request:
    body: '{"ClientRequestToken":"fc256408-54c1-4dfc-acaa-8a2cecce5a3a","TransactItems":[{"Put":{"Item":{"DocstoreRevision":{"S":"8eaf3f44-c6c6-4f83-a2f2-f54fc00e09d6"},"_id":{"S":"testData"},"_kind":{"S":"data"},"val":{"N":"-16"}},"TableName":"docstore-test"}}]}'
    form: {}
    headers:
      Accept-Encoding:
      - identity
      Content-Length:
      - "252"
      Content-Type:
      - application/x-amz-json-1.0
      User-Agent:
      - aws-sdk-go/1.16.23 (go1.12.4; darwin; amd64)
      X-Amz-Date:
<<<<<<< HEAD
      - 20190419T015702Z
=======
      - 20190422T185450Z
>>>>>>> 1c5e1d6a
      X-Amz-Target:
      - DynamoDB_20120810.TransactWriteItems
    url: https://dynamodb.us-east-2.amazonaws.com/
    method: POST
  response:
    body: '{}'
    headers:
      Connection:
      - keep-alive
      Content-Length:
      - "2"
      Content-Type:
      - application/x-amz-json-1.0
      Date:
<<<<<<< HEAD
      - Fri, 19 Apr 2019 01:57:02 GMT
=======
      - Mon, 22 Apr 2019 18:54:50 GMT
>>>>>>> 1c5e1d6a
      Server:
      - Server
      X-Amz-Crc32:
      - "2745614147"
      X-Amzn-Requestid:
<<<<<<< HEAD
      - NADKTJUPTB3DLH8G8O0VFUF67JVV4KQNSO5AEMVJF66Q9ASUAAJG
=======
      - 61MAGQERCS69VFPAL12L2DML03VV4KQNSO5AEMVJF66Q9ASUAAJG
>>>>>>> 1c5e1d6a
    status: 200 OK
    code: 200
    duration: ""
- request:
    body: '{"TransactItems":[{"Get":{"Key":{"_id":{"S":"testData"},"_kind":{"S":"data"}},"TableName":"docstore-test"}}]}'
    form: {}
    headers:
      Accept-Encoding:
      - identity
      Content-Length:
      - "109"
      Content-Type:
      - application/x-amz-json-1.0
      User-Agent:
      - aws-sdk-go/1.16.23 (go1.12.4; darwin; amd64)
      X-Amz-Date:
<<<<<<< HEAD
      - 20190419T015703Z
=======
      - 20190422T185450Z
>>>>>>> 1c5e1d6a
      X-Amz-Target:
      - DynamoDB_20120810.TransactGetItems
    url: https://dynamodb.us-east-2.amazonaws.com/
    method: POST
  response:
    body: '{"Responses":[{"Item":{"_id":{"S":"testData"},"val":{"N":"-16"},"_kind":{"S":"data"},"DocstoreRevision":{"S":"8eaf3f44-c6c6-4f83-a2f2-f54fc00e09d6"}}}]}'
    headers:
      Connection:
      - keep-alive
      Content-Length:
      - "152"
      Content-Type:
      - application/x-amz-json-1.0
      Date:
<<<<<<< HEAD
      - Fri, 19 Apr 2019 01:57:02 GMT
=======
      - Mon, 22 Apr 2019 18:54:50 GMT
>>>>>>> 1c5e1d6a
      Server:
      - Server
      X-Amz-Crc32:
      - "1130666837"
      X-Amzn-Requestid:
<<<<<<< HEAD
      - 1QPUVFLI76KUNKEO48L8M26U2VVV4KQNSO5AEMVJF66Q9ASUAAJG
=======
      - APJRN3SA60NU5921FBPAFUT6VFVV4KQNSO5AEMVJF66Q9ASUAAJG
>>>>>>> 1c5e1d6a
    status: 200 OK
    code: 200
    duration: ""
- request:
    body: '{"ClientRequestToken":"8d8724b0-cf3f-4e17-a3f7-9be1072fb63c","TransactItems":[{"Put":{"Item":{"DocstoreRevision":{"S":"ba53ab70-5b18-4b94-b4d3-38a5143e6340"},"_id":{"S":"testData"},"_kind":{"S":"data"},"val":{"N":"-32"}},"TableName":"docstore-test"}}]}'
    form: {}
    headers:
      Accept-Encoding:
      - identity
      Content-Length:
      - "252"
      Content-Type:
      - application/x-amz-json-1.0
      User-Agent:
      - aws-sdk-go/1.16.23 (go1.12.4; darwin; amd64)
      X-Amz-Date:
<<<<<<< HEAD
      - 20190419T015703Z
=======
      - 20190422T185450Z
>>>>>>> 1c5e1d6a
      X-Amz-Target:
      - DynamoDB_20120810.TransactWriteItems
    url: https://dynamodb.us-east-2.amazonaws.com/
    method: POST
  response:
    body: '{}'
    headers:
      Connection:
      - keep-alive
      Content-Length:
      - "2"
      Content-Type:
      - application/x-amz-json-1.0
      Date:
<<<<<<< HEAD
      - Fri, 19 Apr 2019 01:57:03 GMT
=======
      - Mon, 22 Apr 2019 18:54:50 GMT
>>>>>>> 1c5e1d6a
      Server:
      - Server
      X-Amz-Crc32:
      - "2745614147"
      X-Amzn-Requestid:
<<<<<<< HEAD
      - U8S2219365L2PKJEC30204MAHVVV4KQNSO5AEMVJF66Q9ASUAAJG
=======
      - NB3N1CBJ722TSEPGE0TI6C5P9BVV4KQNSO5AEMVJF66Q9ASUAAJG
>>>>>>> 1c5e1d6a
    status: 200 OK
    code: 200
    duration: ""
- request:
    body: '{"TransactItems":[{"Get":{"Key":{"_id":{"S":"testData"},"_kind":{"S":"data"}},"TableName":"docstore-test"}}]}'
    form: {}
    headers:
      Accept-Encoding:
      - identity
      Content-Length:
      - "109"
      Content-Type:
      - application/x-amz-json-1.0
      User-Agent:
      - aws-sdk-go/1.16.23 (go1.12.4; darwin; amd64)
      X-Amz-Date:
<<<<<<< HEAD
      - 20190419T015703Z
=======
      - 20190422T185450Z
>>>>>>> 1c5e1d6a
      X-Amz-Target:
      - DynamoDB_20120810.TransactGetItems
    url: https://dynamodb.us-east-2.amazonaws.com/
    method: POST
  response:
    body: '{"Responses":[{"Item":{"_id":{"S":"testData"},"val":{"N":"-32"},"_kind":{"S":"data"},"DocstoreRevision":{"S":"ba53ab70-5b18-4b94-b4d3-38a5143e6340"}}}]}'
    headers:
      Connection:
      - keep-alive
      Content-Length:
      - "152"
      Content-Type:
      - application/x-amz-json-1.0
      Date:
<<<<<<< HEAD
      - Fri, 19 Apr 2019 01:57:03 GMT
=======
      - Mon, 22 Apr 2019 18:54:50 GMT
>>>>>>> 1c5e1d6a
      Server:
      - Server
      X-Amz-Crc32:
      - "2447463603"
      X-Amzn-Requestid:
<<<<<<< HEAD
      - Q0GPIC8ULV5GMLCSS8S3QC9PCNVV4KQNSO5AEMVJF66Q9ASUAAJG
=======
      - PB9CCJ23K9RHBA9K1015J8IG03VV4KQNSO5AEMVJF66Q9ASUAAJG
>>>>>>> 1c5e1d6a
    status: 200 OK
    code: 200
    duration: ""
- request:
    body: '{"ClientRequestToken":"19b454d5-22b5-4fa1-b604-193fb8966710","TransactItems":[{"Put":{"Item":{"DocstoreRevision":{"S":"35d6042c-4160-438e-a9e2-a9f3fb4ffb00"},"_id":{"S":"testData"},"_kind":{"S":"data"},"val":{"N":"-64"}},"TableName":"docstore-test"}}]}'
    form: {}
    headers:
      Accept-Encoding:
      - identity
      Content-Length:
      - "252"
      Content-Type:
      - application/x-amz-json-1.0
      User-Agent:
      - aws-sdk-go/1.16.23 (go1.12.4; darwin; amd64)
      X-Amz-Date:
<<<<<<< HEAD
      - 20190419T015703Z
=======
      - 20190422T185450Z
>>>>>>> 1c5e1d6a
      X-Amz-Target:
      - DynamoDB_20120810.TransactWriteItems
    url: https://dynamodb.us-east-2.amazonaws.com/
    method: POST
  response:
    body: '{}'
    headers:
      Connection:
      - keep-alive
      Content-Length:
      - "2"
      Content-Type:
      - application/x-amz-json-1.0
      Date:
<<<<<<< HEAD
      - Fri, 19 Apr 2019 01:57:03 GMT
=======
      - Mon, 22 Apr 2019 18:54:50 GMT
>>>>>>> 1c5e1d6a
      Server:
      - Server
      X-Amz-Crc32:
      - "2745614147"
      X-Amzn-Requestid:
<<<<<<< HEAD
      - ES4PB90LG6B25KKQ83B5AJN0RNVV4KQNSO5AEMVJF66Q9ASUAAJG
=======
      - CCULJ3F3CV25STTB2135QLGN57VV4KQNSO5AEMVJF66Q9ASUAAJG
>>>>>>> 1c5e1d6a
    status: 200 OK
    code: 200
    duration: ""
- request:
    body: '{"TransactItems":[{"Get":{"Key":{"_id":{"S":"testData"},"_kind":{"S":"data"}},"TableName":"docstore-test"}}]}'
    form: {}
    headers:
      Accept-Encoding:
      - identity
      Content-Length:
      - "109"
      Content-Type:
      - application/x-amz-json-1.0
      User-Agent:
      - aws-sdk-go/1.16.23 (go1.12.4; darwin; amd64)
      X-Amz-Date:
<<<<<<< HEAD
      - 20190419T015703Z
=======
      - 20190422T185450Z
>>>>>>> 1c5e1d6a
      X-Amz-Target:
      - DynamoDB_20120810.TransactGetItems
    url: https://dynamodb.us-east-2.amazonaws.com/
    method: POST
  response:
    body: '{"Responses":[{"Item":{"_id":{"S":"testData"},"val":{"N":"-64"},"_kind":{"S":"data"},"DocstoreRevision":{"S":"35d6042c-4160-438e-a9e2-a9f3fb4ffb00"}}}]}'
    headers:
      Connection:
      - keep-alive
      Content-Length:
      - "152"
      Content-Type:
      - application/x-amz-json-1.0
      Date:
<<<<<<< HEAD
      - Fri, 19 Apr 2019 01:57:03 GMT
=======
      - Mon, 22 Apr 2019 18:54:50 GMT
>>>>>>> 1c5e1d6a
      Server:
      - Server
      X-Amz-Crc32:
      - "2031521398"
      X-Amzn-Requestid:
<<<<<<< HEAD
      - J6GBNV5S9E9DJII1G14RL8EN9RVV4KQNSO5AEMVJF66Q9ASUAAJG
=======
      - 12KSUMBR2T6VAU6IQ01EKJ613NVV4KQNSO5AEMVJF66Q9ASUAAJG
>>>>>>> 1c5e1d6a
    status: 200 OK
    code: 200
    duration: ""
- request:
    body: '{"ClientRequestToken":"04cfb57c-7601-432d-989b-accea9d6e263","TransactItems":[{"Put":{"Item":{"DocstoreRevision":{"S":"a7960732-ca52-4f53-83f5-20c889b79bf5"},"_id":{"S":"testData"},"_kind":{"S":"data"},"val":{"N":"1"}},"TableName":"docstore-test"}}]}'
    form: {}
    headers:
      Accept-Encoding:
      - identity
      Content-Length:
      - "250"
      Content-Type:
      - application/x-amz-json-1.0
      User-Agent:
      - aws-sdk-go/1.16.23 (go1.12.4; darwin; amd64)
      X-Amz-Date:
<<<<<<< HEAD
      - 20190419T015703Z
=======
      - 20190422T185450Z
>>>>>>> 1c5e1d6a
      X-Amz-Target:
      - DynamoDB_20120810.TransactWriteItems
    url: https://dynamodb.us-east-2.amazonaws.com/
    method: POST
  response:
    body: '{}'
    headers:
      Connection:
      - keep-alive
      Content-Length:
      - "2"
      Content-Type:
      - application/x-amz-json-1.0
      Date:
<<<<<<< HEAD
      - Fri, 19 Apr 2019 01:57:03 GMT
=======
      - Mon, 22 Apr 2019 18:54:50 GMT
>>>>>>> 1c5e1d6a
      Server:
      - Server
      X-Amz-Crc32:
      - "2745614147"
      X-Amzn-Requestid:
<<<<<<< HEAD
      - 6F2D8K7GF00635RL5ORPIMOQ3RVV4KQNSO5AEMVJF66Q9ASUAAJG
=======
      - CTS17ADFA3LOI29JHCBBIV2DNJVV4KQNSO5AEMVJF66Q9ASUAAJG
>>>>>>> 1c5e1d6a
    status: 200 OK
    code: 200
    duration: ""
- request:
    body: '{"TransactItems":[{"Get":{"Key":{"_id":{"S":"testData"},"_kind":{"S":"data"}},"TableName":"docstore-test"}}]}'
    form: {}
    headers:
      Accept-Encoding:
      - identity
      Content-Length:
      - "109"
      Content-Type:
      - application/x-amz-json-1.0
      User-Agent:
      - aws-sdk-go/1.16.23 (go1.12.4; darwin; amd64)
      X-Amz-Date:
<<<<<<< HEAD
      - 20190419T015703Z
=======
      - 20190422T185451Z
>>>>>>> 1c5e1d6a
      X-Amz-Target:
      - DynamoDB_20120810.TransactGetItems
    url: https://dynamodb.us-east-2.amazonaws.com/
    method: POST
  response:
    body: '{"Responses":[{"Item":{"_id":{"S":"testData"},"val":{"N":"1"},"_kind":{"S":"data"},"DocstoreRevision":{"S":"a7960732-ca52-4f53-83f5-20c889b79bf5"}}}]}'
    headers:
      Connection:
      - keep-alive
      Content-Length:
      - "150"
      Content-Type:
      - application/x-amz-json-1.0
      Date:
<<<<<<< HEAD
      - Fri, 19 Apr 2019 01:57:03 GMT
=======
      - Mon, 22 Apr 2019 18:54:50 GMT
>>>>>>> 1c5e1d6a
      Server:
      - Server
      X-Amz-Crc32:
      - "4002921276"
      X-Amzn-Requestid:
<<<<<<< HEAD
      - T41A9H5QPRBITDVDLRR857JROVVV4KQNSO5AEMVJF66Q9ASUAAJG
=======
      - 3Q2G23QJ7BPPS2NIT8NOJE9NABVV4KQNSO5AEMVJF66Q9ASUAAJG
>>>>>>> 1c5e1d6a
    status: 200 OK
    code: 200
    duration: ""
- request:
    body: '{"ClientRequestToken":"7da41ab0-408e-4969-82e2-cdcf233438bf","TransactItems":[{"Put":{"Item":{"DocstoreRevision":{"S":"e25c2774-1d3f-4c62-8bbb-15d9afbcbf7f"},"_id":{"S":"testData"},"_kind":{"S":"data"},"val":{"N":"8"}},"TableName":"docstore-test"}}]}'
    form: {}
    headers:
      Accept-Encoding:
      - identity
      Content-Length:
      - "250"
      Content-Type:
      - application/x-amz-json-1.0
      User-Agent:
      - aws-sdk-go/1.16.23 (go1.12.4; darwin; amd64)
      X-Amz-Date:
<<<<<<< HEAD
      - 20190419T015703Z
=======
      - 20190422T185451Z
>>>>>>> 1c5e1d6a
      X-Amz-Target:
      - DynamoDB_20120810.TransactWriteItems
    url: https://dynamodb.us-east-2.amazonaws.com/
    method: POST
  response:
    body: '{}'
    headers:
      Connection:
      - keep-alive
      Content-Length:
      - "2"
      Content-Type:
      - application/x-amz-json-1.0
      Date:
<<<<<<< HEAD
      - Fri, 19 Apr 2019 01:57:03 GMT
=======
      - Mon, 22 Apr 2019 18:54:50 GMT
>>>>>>> 1c5e1d6a
      Server:
      - Server
      X-Amz-Crc32:
      - "2745614147"
      X-Amzn-Requestid:
<<<<<<< HEAD
      - CAEHMSCG3M23A31AMOFRAP83AVVV4KQNSO5AEMVJF66Q9ASUAAJG
=======
      - 1DKMA2QAE2JDO6JSPPCMMEIN1FVV4KQNSO5AEMVJF66Q9ASUAAJG
>>>>>>> 1c5e1d6a
    status: 200 OK
    code: 200
    duration: ""
- request:
    body: '{"TransactItems":[{"Get":{"Key":{"_id":{"S":"testData"},"_kind":{"S":"data"}},"TableName":"docstore-test"}}]}'
    form: {}
    headers:
      Accept-Encoding:
      - identity
      Content-Length:
      - "109"
      Content-Type:
      - application/x-amz-json-1.0
      User-Agent:
      - aws-sdk-go/1.16.23 (go1.12.4; darwin; amd64)
      X-Amz-Date:
<<<<<<< HEAD
      - 20190419T015703Z
=======
      - 20190422T185451Z
>>>>>>> 1c5e1d6a
      X-Amz-Target:
      - DynamoDB_20120810.TransactGetItems
    url: https://dynamodb.us-east-2.amazonaws.com/
    method: POST
  response:
    body: '{"Responses":[{"Item":{"_id":{"S":"testData"},"val":{"N":"8"},"_kind":{"S":"data"},"DocstoreRevision":{"S":"e25c2774-1d3f-4c62-8bbb-15d9afbcbf7f"}}}]}'
    headers:
      Connection:
      - keep-alive
      Content-Length:
      - "150"
      Content-Type:
      - application/x-amz-json-1.0
      Date:
<<<<<<< HEAD
      - Fri, 19 Apr 2019 01:57:03 GMT
=======
      - Mon, 22 Apr 2019 18:54:50 GMT
>>>>>>> 1c5e1d6a
      Server:
      - Server
      X-Amz-Crc32:
      - "1462341419"
      X-Amzn-Requestid:
<<<<<<< HEAD
      - SH6NDBCEA6SD2L66NKOO32JLJ3VV4KQNSO5AEMVJF66Q9ASUAAJG
=======
      - 5EHS396LSBU7KUC2DCL807MN37VV4KQNSO5AEMVJF66Q9ASUAAJG
>>>>>>> 1c5e1d6a
    status: 200 OK
    code: 200
    duration: ""
- request:
    body: '{"ClientRequestToken":"eb233a9b-5394-4b3c-b856-b546d313c8a3","TransactItems":[{"Put":{"Item":{"DocstoreRevision":{"S":"1774ace7-709a-4f09-9e9a-83fdeae0ec55"},"_id":{"S":"testData"},"_kind":{"S":"data"},"val":{"N":"16"}},"TableName":"docstore-test"}}]}'
    form: {}
    headers:
      Accept-Encoding:
      - identity
      Content-Length:
      - "251"
      Content-Type:
      - application/x-amz-json-1.0
      User-Agent:
      - aws-sdk-go/1.16.23 (go1.12.4; darwin; amd64)
      X-Amz-Date:
<<<<<<< HEAD
      - 20190419T015703Z
=======
      - 20190422T185451Z
>>>>>>> 1c5e1d6a
      X-Amz-Target:
      - DynamoDB_20120810.TransactWriteItems
    url: https://dynamodb.us-east-2.amazonaws.com/
    method: POST
  response:
    body: '{}'
    headers:
      Connection:
      - keep-alive
      Content-Length:
      - "2"
      Content-Type:
      - application/x-amz-json-1.0
      Date:
<<<<<<< HEAD
      - Fri, 19 Apr 2019 01:57:03 GMT
=======
      - Mon, 22 Apr 2019 18:54:50 GMT
>>>>>>> 1c5e1d6a
      Server:
      - Server
      X-Amz-Crc32:
      - "2745614147"
      X-Amzn-Requestid:
<<<<<<< HEAD
      - 59LEDVRVDTV090R7VGD6QC3FKRVV4KQNSO5AEMVJF66Q9ASUAAJG
=======
      - HQG03PPKJLPCKAKGE68OOTVQG7VV4KQNSO5AEMVJF66Q9ASUAAJG
>>>>>>> 1c5e1d6a
    status: 200 OK
    code: 200
    duration: ""
- request:
    body: '{"TransactItems":[{"Get":{"Key":{"_id":{"S":"testData"},"_kind":{"S":"data"}},"TableName":"docstore-test"}}]}'
    form: {}
    headers:
      Accept-Encoding:
      - identity
      Content-Length:
      - "109"
      Content-Type:
      - application/x-amz-json-1.0
      User-Agent:
      - aws-sdk-go/1.16.23 (go1.12.4; darwin; amd64)
      X-Amz-Date:
<<<<<<< HEAD
      - 20190419T015703Z
=======
      - 20190422T185451Z
>>>>>>> 1c5e1d6a
      X-Amz-Target:
      - DynamoDB_20120810.TransactGetItems
    url: https://dynamodb.us-east-2.amazonaws.com/
    method: POST
  response:
    body: '{"Responses":[{"Item":{"_id":{"S":"testData"},"val":{"N":"16"},"_kind":{"S":"data"},"DocstoreRevision":{"S":"1774ace7-709a-4f09-9e9a-83fdeae0ec55"}}}]}'
    headers:
      Connection:
      - keep-alive
      Content-Length:
      - "151"
      Content-Type:
      - application/x-amz-json-1.0
      Date:
<<<<<<< HEAD
      - Fri, 19 Apr 2019 01:57:03 GMT
=======
      - Mon, 22 Apr 2019 18:54:51 GMT
>>>>>>> 1c5e1d6a
      Server:
      - Server
      X-Amz-Crc32:
      - "4219499314"
      X-Amzn-Requestid:
<<<<<<< HEAD
      - L56VP3NLFOSU1662AM3PJTFDIRVV4KQNSO5AEMVJF66Q9ASUAAJG
=======
      - VH07S11HVBLCLDOQ80RJESQ817VV4KQNSO5AEMVJF66Q9ASUAAJG
>>>>>>> 1c5e1d6a
    status: 200 OK
    code: 200
    duration: ""
- request:
    body: '{"ClientRequestToken":"b302dcdc-3b9e-4522-a2a6-f1ed0afec1f8","TransactItems":[{"Put":{"Item":{"DocstoreRevision":{"S":"b4c1c0e0-5447-44ba-b70e-b36dbcfdec90"},"_id":{"S":"testData"},"_kind":{"S":"data"},"val":{"N":"32"}},"TableName":"docstore-test"}}]}'
    form: {}
    headers:
      Accept-Encoding:
      - identity
      Content-Length:
      - "251"
      Content-Type:
      - application/x-amz-json-1.0
      User-Agent:
      - aws-sdk-go/1.16.23 (go1.12.4; darwin; amd64)
      X-Amz-Date:
<<<<<<< HEAD
      - 20190419T015703Z
=======
      - 20190422T185451Z
>>>>>>> 1c5e1d6a
      X-Amz-Target:
      - DynamoDB_20120810.TransactWriteItems
    url: https://dynamodb.us-east-2.amazonaws.com/
    method: POST
  response:
    body: '{}'
    headers:
      Connection:
      - keep-alive
      Content-Length:
      - "2"
      Content-Type:
      - application/x-amz-json-1.0
      Date:
<<<<<<< HEAD
      - Fri, 19 Apr 2019 01:57:03 GMT
=======
      - Mon, 22 Apr 2019 18:54:51 GMT
>>>>>>> 1c5e1d6a
      Server:
      - Server
      X-Amz-Crc32:
      - "2745614147"
      X-Amzn-Requestid:
<<<<<<< HEAD
      - C4B90APJ7R3OCCCBOEJM9U77M3VV4KQNSO5AEMVJF66Q9ASUAAJG
=======
      - 7V0K8SH3S6CLODD3QP89H28427VV4KQNSO5AEMVJF66Q9ASUAAJG
>>>>>>> 1c5e1d6a
    status: 200 OK
    code: 200
    duration: ""
- request:
    body: '{"TransactItems":[{"Get":{"Key":{"_id":{"S":"testData"},"_kind":{"S":"data"}},"TableName":"docstore-test"}}]}'
    form: {}
    headers:
      Accept-Encoding:
      - identity
      Content-Length:
      - "109"
      Content-Type:
      - application/x-amz-json-1.0
      User-Agent:
      - aws-sdk-go/1.16.23 (go1.12.4; darwin; amd64)
      X-Amz-Date:
<<<<<<< HEAD
      - 20190419T015704Z
=======
      - 20190422T185451Z
>>>>>>> 1c5e1d6a
      X-Amz-Target:
      - DynamoDB_20120810.TransactGetItems
    url: https://dynamodb.us-east-2.amazonaws.com/
    method: POST
  response:
    body: '{"Responses":[{"Item":{"_id":{"S":"testData"},"val":{"N":"32"},"_kind":{"S":"data"},"DocstoreRevision":{"S":"b4c1c0e0-5447-44ba-b70e-b36dbcfdec90"}}}]}'
    headers:
      Connection:
      - keep-alive
      Content-Length:
      - "151"
      Content-Type:
      - application/x-amz-json-1.0
      Date:
<<<<<<< HEAD
      - Fri, 19 Apr 2019 01:57:03 GMT
=======
      - Mon, 22 Apr 2019 18:54:51 GMT
>>>>>>> 1c5e1d6a
      Server:
      - Server
      X-Amz-Crc32:
      - "3395770504"
      X-Amzn-Requestid:
<<<<<<< HEAD
      - D2K8EFKRQID11N09GBQG226P37VV4KQNSO5AEMVJF66Q9ASUAAJG
=======
      - E2JB7G13E54I0UK26UNKAN57KRVV4KQNSO5AEMVJF66Q9ASUAAJG
>>>>>>> 1c5e1d6a
    status: 200 OK
    code: 200
    duration: ""
- request:
    body: '{"ClientRequestToken":"0c56348f-8921-4266-b11d-0f334c62fe52","TransactItems":[{"Put":{"Item":{"DocstoreRevision":{"S":"e20faabe-df6b-462e-b17d-3a748a58677a"},"_id":{"S":"testData"},"_kind":{"S":"data"},"val":{"N":"64"}},"TableName":"docstore-test"}}]}'
    form: {}
    headers:
      Accept-Encoding:
      - identity
      Content-Length:
      - "251"
      Content-Type:
      - application/x-amz-json-1.0
      User-Agent:
      - aws-sdk-go/1.16.23 (go1.12.4; darwin; amd64)
      X-Amz-Date:
<<<<<<< HEAD
      - 20190419T015704Z
=======
      - 20190422T185451Z
>>>>>>> 1c5e1d6a
      X-Amz-Target:
      - DynamoDB_20120810.TransactWriteItems
    url: https://dynamodb.us-east-2.amazonaws.com/
    method: POST
  response:
    body: '{}'
    headers:
      Connection:
      - keep-alive
      Content-Length:
      - "2"
      Content-Type:
      - application/x-amz-json-1.0
      Date:
<<<<<<< HEAD
      - Fri, 19 Apr 2019 01:57:04 GMT
=======
      - Mon, 22 Apr 2019 18:54:51 GMT
>>>>>>> 1c5e1d6a
      Server:
      - Server
      X-Amz-Crc32:
      - "2745614147"
      X-Amzn-Requestid:
<<<<<<< HEAD
      - 9R4A2T7KTSUV4TUJTLG5KQRD4BVV4KQNSO5AEMVJF66Q9ASUAAJG
=======
      - S13ISK46NNU6KL5PSNONOTNAGFVV4KQNSO5AEMVJF66Q9ASUAAJG
>>>>>>> 1c5e1d6a
    status: 200 OK
    code: 200
    duration: ""
- request:
    body: '{"TransactItems":[{"Get":{"Key":{"_id":{"S":"testData"},"_kind":{"S":"data"}},"TableName":"docstore-test"}}]}'
    form: {}
    headers:
      Accept-Encoding:
      - identity
      Content-Length:
      - "109"
      Content-Type:
      - application/x-amz-json-1.0
      User-Agent:
      - aws-sdk-go/1.16.23 (go1.12.4; darwin; amd64)
      X-Amz-Date:
<<<<<<< HEAD
      - 20190419T015704Z
=======
      - 20190422T185451Z
>>>>>>> 1c5e1d6a
      X-Amz-Target:
      - DynamoDB_20120810.TransactGetItems
    url: https://dynamodb.us-east-2.amazonaws.com/
    method: POST
  response:
    body: '{"Responses":[{"Item":{"_id":{"S":"testData"},"val":{"N":"64"},"_kind":{"S":"data"},"DocstoreRevision":{"S":"e20faabe-df6b-462e-b17d-3a748a58677a"}}}]}'
    headers:
      Connection:
      - keep-alive
      Content-Length:
      - "151"
      Content-Type:
      - application/x-amz-json-1.0
      Date:
<<<<<<< HEAD
      - Fri, 19 Apr 2019 01:57:04 GMT
=======
      - Mon, 22 Apr 2019 18:54:51 GMT
>>>>>>> 1c5e1d6a
      Server:
      - Server
      X-Amz-Crc32:
      - "2047663100"
      X-Amzn-Requestid:
<<<<<<< HEAD
      - 4EN3JJKP5TV2K4QGEA7I4K8PBFVV4KQNSO5AEMVJF66Q9ASUAAJG
=======
      - ILK6N40JD0C3SEAN8FSEE6P30BVV4KQNSO5AEMVJF66Q9ASUAAJG
>>>>>>> 1c5e1d6a
    status: 200 OK
    code: 200
    duration: ""
- request:
    body: '{"ClientRequestToken":"3c130ad7-97dd-4afe-8e3a-d29b5125210f","TransactItems":[{"Put":{"Item":{"DocstoreRevision":{"S":"ba53af19-779c-4294-8b65-70ffa0b77396"},"_id":{"S":"testData"},"_kind":{"S":"data"},"val":{"N":"3.5"}},"TableName":"docstore-test"}}]}'
    form: {}
    headers:
      Accept-Encoding:
      - identity
      Content-Length:
      - "252"
      Content-Type:
      - application/x-amz-json-1.0
      User-Agent:
      - aws-sdk-go/1.16.23 (go1.12.4; darwin; amd64)
      X-Amz-Date:
<<<<<<< HEAD
      - 20190419T015704Z
=======
      - 20190422T185451Z
>>>>>>> 1c5e1d6a
      X-Amz-Target:
      - DynamoDB_20120810.TransactWriteItems
    url: https://dynamodb.us-east-2.amazonaws.com/
    method: POST
  response:
    body: '{}'
    headers:
      Connection:
      - keep-alive
      Content-Length:
      - "2"
      Content-Type:
      - application/x-amz-json-1.0
      Date:
<<<<<<< HEAD
      - Fri, 19 Apr 2019 01:57:04 GMT
=======
      - Mon, 22 Apr 2019 18:54:51 GMT
>>>>>>> 1c5e1d6a
      Server:
      - Server
      X-Amz-Crc32:
      - "2745614147"
      X-Amzn-Requestid:
<<<<<<< HEAD
      - QDII3MK5A7QSI7T96L70M47M0VVV4KQNSO5AEMVJF66Q9ASUAAJG
=======
      - L19KRJ85N8JHN3FM80EM6K435FVV4KQNSO5AEMVJF66Q9ASUAAJG
>>>>>>> 1c5e1d6a
    status: 200 OK
    code: 200
    duration: ""
- request:
    body: '{"TransactItems":[{"Get":{"Key":{"_id":{"S":"testData"},"_kind":{"S":"data"}},"TableName":"docstore-test"}}]}'
    form: {}
    headers:
      Accept-Encoding:
      - identity
      Content-Length:
      - "109"
      Content-Type:
      - application/x-amz-json-1.0
      User-Agent:
      - aws-sdk-go/1.16.23 (go1.12.4; darwin; amd64)
      X-Amz-Date:
<<<<<<< HEAD
      - 20190419T015704Z
=======
      - 20190422T185451Z
>>>>>>> 1c5e1d6a
      X-Amz-Target:
      - DynamoDB_20120810.TransactGetItems
    url: https://dynamodb.us-east-2.amazonaws.com/
    method: POST
  response:
    body: '{"Responses":[{"Item":{"_id":{"S":"testData"},"val":{"N":"3.5"},"_kind":{"S":"data"},"DocstoreRevision":{"S":"ba53af19-779c-4294-8b65-70ffa0b77396"}}}]}'
    headers:
      Connection:
      - keep-alive
      Content-Length:
      - "152"
      Content-Type:
      - application/x-amz-json-1.0
      Date:
<<<<<<< HEAD
      - Fri, 19 Apr 2019 01:57:04 GMT
=======
      - Mon, 22 Apr 2019 18:54:51 GMT
>>>>>>> 1c5e1d6a
      Server:
      - Server
      X-Amz-Crc32:
      - "1431927727"
      X-Amzn-Requestid:
<<<<<<< HEAD
      - UAUI1Q3TTJ5PAFNOB9AHUCLN1BVV4KQNSO5AEMVJF66Q9ASUAAJG
=======
      - C6MB1T6JJFE58NQOGRQNN26GNVVV4KQNSO5AEMVJF66Q9ASUAAJG
>>>>>>> 1c5e1d6a
    status: 200 OK
    code: 200
    duration: ""
- request:
    body: '{"ClientRequestToken":"c0b7413e-f110-4d58-b00c-e73bff706f7f","TransactItems":[{"Put":{"Item":{"DocstoreRevision":{"S":"0ef1c314-090f-47c7-9a6f-571c246f3e9a"},"_id":{"S":"testData"},"_kind":{"S":"data"},"val":{"B":"AAEC"}},"TableName":"docstore-test"}}]}'
    form: {}
    headers:
      Accept-Encoding:
      - identity
      Content-Length:
      - "253"
      Content-Type:
      - application/x-amz-json-1.0
      User-Agent:
      - aws-sdk-go/1.16.23 (go1.12.4; darwin; amd64)
      X-Amz-Date:
<<<<<<< HEAD
      - 20190419T015704Z
=======
      - 20190422T185451Z
>>>>>>> 1c5e1d6a
      X-Amz-Target:
      - DynamoDB_20120810.TransactWriteItems
    url: https://dynamodb.us-east-2.amazonaws.com/
    method: POST
  response:
    body: '{}'
    headers:
      Connection:
      - keep-alive
      Content-Length:
      - "2"
      Content-Type:
      - application/x-amz-json-1.0
      Date:
<<<<<<< HEAD
      - Fri, 19 Apr 2019 01:57:04 GMT
=======
      - Mon, 22 Apr 2019 18:54:51 GMT
>>>>>>> 1c5e1d6a
      Server:
      - Server
      X-Amz-Crc32:
      - "2745614147"
      X-Amzn-Requestid:
<<<<<<< HEAD
      - URIHS3GL014VENVE39SPS5H1C3VV4KQNSO5AEMVJF66Q9ASUAAJG
=======
      - 8O2542MKKT8E9GSRFBMFSOG9CNVV4KQNSO5AEMVJF66Q9ASUAAJG
>>>>>>> 1c5e1d6a
    status: 200 OK
    code: 200
    duration: ""
- request:
    body: '{"TransactItems":[{"Get":{"Key":{"_id":{"S":"testData"},"_kind":{"S":"data"}},"TableName":"docstore-test"}}]}'
    form: {}
    headers:
      Accept-Encoding:
      - identity
      Content-Length:
      - "109"
      Content-Type:
      - application/x-amz-json-1.0
      User-Agent:
      - aws-sdk-go/1.16.23 (go1.12.4; darwin; amd64)
      X-Amz-Date:
<<<<<<< HEAD
      - 20190419T015704Z
=======
      - 20190422T185451Z
>>>>>>> 1c5e1d6a
      X-Amz-Target:
      - DynamoDB_20120810.TransactGetItems
    url: https://dynamodb.us-east-2.amazonaws.com/
    method: POST
  response:
    body: '{"Responses":[{"Item":{"_id":{"S":"testData"},"val":{"B":"AAEC"},"_kind":{"S":"data"},"DocstoreRevision":{"S":"0ef1c314-090f-47c7-9a6f-571c246f3e9a"}}}]}'
    headers:
      Connection:
      - keep-alive
      Content-Length:
      - "153"
      Content-Type:
      - application/x-amz-json-1.0
      Date:
<<<<<<< HEAD
      - Fri, 19 Apr 2019 01:57:04 GMT
=======
      - Mon, 22 Apr 2019 18:54:51 GMT
>>>>>>> 1c5e1d6a
      Server:
      - Server
      X-Amz-Crc32:
      - "2974498257"
      X-Amzn-Requestid:
<<<<<<< HEAD
      - 722OJ28C4K5CU1SBNE29T5UH6FVV4KQNSO5AEMVJF66Q9ASUAAJG
=======
      - NH1HO5JO0A1PLGMNCHIKUTFVH3VV4KQNSO5AEMVJF66Q9ASUAAJG
>>>>>>> 1c5e1d6a
    status: 200 OK
    code: 200
    duration: ""<|MERGE_RESOLUTION|>--- conflicted
+++ resolved
@@ -14,61 +14,45 @@
       User-Agent:
       - aws-sdk-go/1.16.23 (go1.12.4; darwin; amd64)
       X-Amz-Date:
-<<<<<<< HEAD
-      - 20190419T015702Z
-=======
-      - 20190422T185450Z
->>>>>>> 1c5e1d6a
-      X-Amz-Target:
-      - DynamoDB_20120810.TransactWriteItems
-    url: https://dynamodb.us-east-2.amazonaws.com/
-    method: POST
-  response:
-    body: '{}'
-    headers:
-      Connection:
-      - keep-alive
-      Content-Length:
-      - "2"
-      Content-Type:
-      - application/x-amz-json-1.0
-      Date:
-<<<<<<< HEAD
-      - Fri, 19 Apr 2019 01:57:02 GMT
-=======
-      - Mon, 22 Apr 2019 18:54:50 GMT
->>>>>>> 1c5e1d6a
-      Server:
-      - Server
-      X-Amz-Crc32:
-      - "2745614147"
-      X-Amzn-Requestid:
-<<<<<<< HEAD
-      - EPJMVKILLGNVGVB84LBDPLEPANVV4KQNSO5AEMVJF66Q9ASUAAJG
-=======
-      - PMLO7FVSHE3IPG0T0AA7T0M7ERVV4KQNSO5AEMVJF66Q9ASUAAJG
->>>>>>> 1c5e1d6a
-    status: 200 OK
-    code: 200
-    duration: ""
-- request:
-    body: '{"TransactItems":[{"Get":{"Key":{"_id":{"S":"testData"},"_kind":{"S":"data"}},"TableName":"docstore-test"}}]}'
-    form: {}
-    headers:
-      Accept-Encoding:
-      - identity
-      Content-Length:
-      - "109"
-      Content-Type:
-      - application/x-amz-json-1.0
-      User-Agent:
-      - aws-sdk-go/1.16.23 (go1.12.4; darwin; amd64)
-      X-Amz-Date:
-<<<<<<< HEAD
-      - 20190419T015702Z
-=======
-      - 20190422T185450Z
->>>>>>> 1c5e1d6a
+      - 20190422T233020Z
+      X-Amz-Target:
+      - DynamoDB_20120810.TransactWriteItems
+    url: https://dynamodb.us-east-2.amazonaws.com/
+    method: POST
+  response:
+    body: '{}'
+    headers:
+      Connection:
+      - keep-alive
+      Content-Length:
+      - "2"
+      Content-Type:
+      - application/x-amz-json-1.0
+      Date:
+      - Mon, 22 Apr 2019 23:30:20 GMT
+      Server:
+      - Server
+      X-Amz-Crc32:
+      - "2745614147"
+      X-Amzn-Requestid:
+      - 6B2ADB5DIHOM5UAH64F1TPAFHNVV4KQNSO5AEMVJF66Q9ASUAAJG
+    status: 200 OK
+    code: 200
+    duration: ""
+- request:
+    body: '{"TransactItems":[{"Get":{"Key":{"_id":{"S":"testData"},"_kind":{"S":"data"}},"TableName":"docstore-test"}}]}'
+    form: {}
+    headers:
+      Accept-Encoding:
+      - identity
+      Content-Length:
+      - "109"
+      Content-Type:
+      - application/x-amz-json-1.0
+      User-Agent:
+      - aws-sdk-go/1.16.23 (go1.12.4; darwin; amd64)
+      X-Amz-Date:
+      - 20190422T233020Z
       X-Amz-Target:
       - DynamoDB_20120810.TransactGetItems
     url: https://dynamodb.us-east-2.amazonaws.com/
@@ -83,21 +67,13 @@
       Content-Type:
       - application/x-amz-json-1.0
       Date:
-<<<<<<< HEAD
-      - Fri, 19 Apr 2019 01:57:02 GMT
-=======
-      - Mon, 22 Apr 2019 18:54:50 GMT
->>>>>>> 1c5e1d6a
+      - Mon, 22 Apr 2019 23:30:20 GMT
       Server:
       - Server
       X-Amz-Crc32:
       - "2891404462"
       X-Amzn-Requestid:
-<<<<<<< HEAD
-      - N52FU5JQGVVOQVK1P4VLNCQ3SJVV4KQNSO5AEMVJF66Q9ASUAAJG
-=======
-      - PTVDHO521G9OE69O9FAT1G1FS7VV4KQNSO5AEMVJF66Q9ASUAAJG
->>>>>>> 1c5e1d6a
+      - JUC773FKG26KOIBDVFLOK91403VV4KQNSO5AEMVJF66Q9ASUAAJG
     status: 200 OK
     code: 200
     duration: ""
@@ -114,61 +90,45 @@
       User-Agent:
       - aws-sdk-go/1.16.23 (go1.12.4; darwin; amd64)
       X-Amz-Date:
-<<<<<<< HEAD
-      - 20190419T015702Z
-=======
-      - 20190422T185450Z
->>>>>>> 1c5e1d6a
-      X-Amz-Target:
-      - DynamoDB_20120810.TransactWriteItems
-    url: https://dynamodb.us-east-2.amazonaws.com/
-    method: POST
-  response:
-    body: '{}'
-    headers:
-      Connection:
-      - keep-alive
-      Content-Length:
-      - "2"
-      Content-Type:
-      - application/x-amz-json-1.0
-      Date:
-<<<<<<< HEAD
-      - Fri, 19 Apr 2019 01:57:02 GMT
-=======
-      - Mon, 22 Apr 2019 18:54:50 GMT
->>>>>>> 1c5e1d6a
-      Server:
-      - Server
-      X-Amz-Crc32:
-      - "2745614147"
-      X-Amzn-Requestid:
-<<<<<<< HEAD
-      - B1VI1KFKKQTIQASSRKCAEPS8BJVV4KQNSO5AEMVJF66Q9ASUAAJG
-=======
-      - 312GTG063QS1QREL65NGMV9NNNVV4KQNSO5AEMVJF66Q9ASUAAJG
->>>>>>> 1c5e1d6a
-    status: 200 OK
-    code: 200
-    duration: ""
-- request:
-    body: '{"TransactItems":[{"Get":{"Key":{"_id":{"S":"testData"},"_kind":{"S":"data"}},"TableName":"docstore-test"}}]}'
-    form: {}
-    headers:
-      Accept-Encoding:
-      - identity
-      Content-Length:
-      - "109"
-      Content-Type:
-      - application/x-amz-json-1.0
-      User-Agent:
-      - aws-sdk-go/1.16.23 (go1.12.4; darwin; amd64)
-      X-Amz-Date:
-<<<<<<< HEAD
-      - 20190419T015702Z
-=======
-      - 20190422T185450Z
->>>>>>> 1c5e1d6a
+      - 20190422T233020Z
+      X-Amz-Target:
+      - DynamoDB_20120810.TransactWriteItems
+    url: https://dynamodb.us-east-2.amazonaws.com/
+    method: POST
+  response:
+    body: '{}'
+    headers:
+      Connection:
+      - keep-alive
+      Content-Length:
+      - "2"
+      Content-Type:
+      - application/x-amz-json-1.0
+      Date:
+      - Mon, 22 Apr 2019 23:30:20 GMT
+      Server:
+      - Server
+      X-Amz-Crc32:
+      - "2745614147"
+      X-Amzn-Requestid:
+      - R9JHFTJ9INFRIGT64UA2PGH2EVVV4KQNSO5AEMVJF66Q9ASUAAJG
+    status: 200 OK
+    code: 200
+    duration: ""
+- request:
+    body: '{"TransactItems":[{"Get":{"Key":{"_id":{"S":"testData"},"_kind":{"S":"data"}},"TableName":"docstore-test"}}]}'
+    form: {}
+    headers:
+      Accept-Encoding:
+      - identity
+      Content-Length:
+      - "109"
+      Content-Type:
+      - application/x-amz-json-1.0
+      User-Agent:
+      - aws-sdk-go/1.16.23 (go1.12.4; darwin; amd64)
+      X-Amz-Date:
+      - 20190422T233020Z
       X-Amz-Target:
       - DynamoDB_20120810.TransactGetItems
     url: https://dynamodb.us-east-2.amazonaws.com/
@@ -183,21 +143,13 @@
       Content-Type:
       - application/x-amz-json-1.0
       Date:
-<<<<<<< HEAD
-      - Fri, 19 Apr 2019 01:57:02 GMT
-=======
-      - Mon, 22 Apr 2019 18:54:50 GMT
->>>>>>> 1c5e1d6a
+      - Mon, 22 Apr 2019 23:30:20 GMT
       Server:
       - Server
       X-Amz-Crc32:
       - "106236792"
       X-Amzn-Requestid:
-<<<<<<< HEAD
-      - L6ANF3GDI90E557CRRUS02I2V3VV4KQNSO5AEMVJF66Q9ASUAAJG
-=======
-      - V5H9MDSDEDSOHRCH7J6E9HLGEJVV4KQNSO5AEMVJF66Q9ASUAAJG
->>>>>>> 1c5e1d6a
+      - C1NQ1RA19IH87V98J3EN248MH3VV4KQNSO5AEMVJF66Q9ASUAAJG
     status: 200 OK
     code: 200
     duration: ""
@@ -214,61 +166,45 @@
       User-Agent:
       - aws-sdk-go/1.16.23 (go1.12.4; darwin; amd64)
       X-Amz-Date:
-<<<<<<< HEAD
-      - 20190419T015702Z
-=======
-      - 20190422T185450Z
->>>>>>> 1c5e1d6a
-      X-Amz-Target:
-      - DynamoDB_20120810.TransactWriteItems
-    url: https://dynamodb.us-east-2.amazonaws.com/
-    method: POST
-  response:
-    body: '{}'
-    headers:
-      Connection:
-      - keep-alive
-      Content-Length:
-      - "2"
-      Content-Type:
-      - application/x-amz-json-1.0
-      Date:
-<<<<<<< HEAD
-      - Fri, 19 Apr 2019 01:57:02 GMT
-=======
-      - Mon, 22 Apr 2019 18:54:50 GMT
->>>>>>> 1c5e1d6a
-      Server:
-      - Server
-      X-Amz-Crc32:
-      - "2745614147"
-      X-Amzn-Requestid:
-<<<<<<< HEAD
-      - NADKTJUPTB3DLH8G8O0VFUF67JVV4KQNSO5AEMVJF66Q9ASUAAJG
-=======
-      - 61MAGQERCS69VFPAL12L2DML03VV4KQNSO5AEMVJF66Q9ASUAAJG
->>>>>>> 1c5e1d6a
-    status: 200 OK
-    code: 200
-    duration: ""
-- request:
-    body: '{"TransactItems":[{"Get":{"Key":{"_id":{"S":"testData"},"_kind":{"S":"data"}},"TableName":"docstore-test"}}]}'
-    form: {}
-    headers:
-      Accept-Encoding:
-      - identity
-      Content-Length:
-      - "109"
-      Content-Type:
-      - application/x-amz-json-1.0
-      User-Agent:
-      - aws-sdk-go/1.16.23 (go1.12.4; darwin; amd64)
-      X-Amz-Date:
-<<<<<<< HEAD
-      - 20190419T015703Z
-=======
-      - 20190422T185450Z
->>>>>>> 1c5e1d6a
+      - 20190422T233020Z
+      X-Amz-Target:
+      - DynamoDB_20120810.TransactWriteItems
+    url: https://dynamodb.us-east-2.amazonaws.com/
+    method: POST
+  response:
+    body: '{}'
+    headers:
+      Connection:
+      - keep-alive
+      Content-Length:
+      - "2"
+      Content-Type:
+      - application/x-amz-json-1.0
+      Date:
+      - Mon, 22 Apr 2019 23:30:20 GMT
+      Server:
+      - Server
+      X-Amz-Crc32:
+      - "2745614147"
+      X-Amzn-Requestid:
+      - HKKURRK8L4KV0G6CMIT1EH8A8NVV4KQNSO5AEMVJF66Q9ASUAAJG
+    status: 200 OK
+    code: 200
+    duration: ""
+- request:
+    body: '{"TransactItems":[{"Get":{"Key":{"_id":{"S":"testData"},"_kind":{"S":"data"}},"TableName":"docstore-test"}}]}'
+    form: {}
+    headers:
+      Accept-Encoding:
+      - identity
+      Content-Length:
+      - "109"
+      Content-Type:
+      - application/x-amz-json-1.0
+      User-Agent:
+      - aws-sdk-go/1.16.23 (go1.12.4; darwin; amd64)
+      X-Amz-Date:
+      - 20190422T233020Z
       X-Amz-Target:
       - DynamoDB_20120810.TransactGetItems
     url: https://dynamodb.us-east-2.amazonaws.com/
@@ -283,21 +219,13 @@
       Content-Type:
       - application/x-amz-json-1.0
       Date:
-<<<<<<< HEAD
-      - Fri, 19 Apr 2019 01:57:02 GMT
-=======
-      - Mon, 22 Apr 2019 18:54:50 GMT
->>>>>>> 1c5e1d6a
+      - Mon, 22 Apr 2019 23:30:20 GMT
       Server:
       - Server
       X-Amz-Crc32:
       - "1130666837"
       X-Amzn-Requestid:
-<<<<<<< HEAD
-      - 1QPUVFLI76KUNKEO48L8M26U2VVV4KQNSO5AEMVJF66Q9ASUAAJG
-=======
-      - APJRN3SA60NU5921FBPAFUT6VFVV4KQNSO5AEMVJF66Q9ASUAAJG
->>>>>>> 1c5e1d6a
+      - C1506DIE7989F7QQ9E2MOVLPIJVV4KQNSO5AEMVJF66Q9ASUAAJG
     status: 200 OK
     code: 200
     duration: ""
@@ -314,61 +242,45 @@
       User-Agent:
       - aws-sdk-go/1.16.23 (go1.12.4; darwin; amd64)
       X-Amz-Date:
-<<<<<<< HEAD
-      - 20190419T015703Z
-=======
-      - 20190422T185450Z
->>>>>>> 1c5e1d6a
-      X-Amz-Target:
-      - DynamoDB_20120810.TransactWriteItems
-    url: https://dynamodb.us-east-2.amazonaws.com/
-    method: POST
-  response:
-    body: '{}'
-    headers:
-      Connection:
-      - keep-alive
-      Content-Length:
-      - "2"
-      Content-Type:
-      - application/x-amz-json-1.0
-      Date:
-<<<<<<< HEAD
-      - Fri, 19 Apr 2019 01:57:03 GMT
-=======
-      - Mon, 22 Apr 2019 18:54:50 GMT
->>>>>>> 1c5e1d6a
-      Server:
-      - Server
-      X-Amz-Crc32:
-      - "2745614147"
-      X-Amzn-Requestid:
-<<<<<<< HEAD
-      - U8S2219365L2PKJEC30204MAHVVV4KQNSO5AEMVJF66Q9ASUAAJG
-=======
-      - NB3N1CBJ722TSEPGE0TI6C5P9BVV4KQNSO5AEMVJF66Q9ASUAAJG
->>>>>>> 1c5e1d6a
-    status: 200 OK
-    code: 200
-    duration: ""
-- request:
-    body: '{"TransactItems":[{"Get":{"Key":{"_id":{"S":"testData"},"_kind":{"S":"data"}},"TableName":"docstore-test"}}]}'
-    form: {}
-    headers:
-      Accept-Encoding:
-      - identity
-      Content-Length:
-      - "109"
-      Content-Type:
-      - application/x-amz-json-1.0
-      User-Agent:
-      - aws-sdk-go/1.16.23 (go1.12.4; darwin; amd64)
-      X-Amz-Date:
-<<<<<<< HEAD
-      - 20190419T015703Z
-=======
-      - 20190422T185450Z
->>>>>>> 1c5e1d6a
+      - 20190422T233020Z
+      X-Amz-Target:
+      - DynamoDB_20120810.TransactWriteItems
+    url: https://dynamodb.us-east-2.amazonaws.com/
+    method: POST
+  response:
+    body: '{}'
+    headers:
+      Connection:
+      - keep-alive
+      Content-Length:
+      - "2"
+      Content-Type:
+      - application/x-amz-json-1.0
+      Date:
+      - Mon, 22 Apr 2019 23:30:20 GMT
+      Server:
+      - Server
+      X-Amz-Crc32:
+      - "2745614147"
+      X-Amzn-Requestid:
+      - 3CLPJ0AEVIM09DUPTLP6I5664BVV4KQNSO5AEMVJF66Q9ASUAAJG
+    status: 200 OK
+    code: 200
+    duration: ""
+- request:
+    body: '{"TransactItems":[{"Get":{"Key":{"_id":{"S":"testData"},"_kind":{"S":"data"}},"TableName":"docstore-test"}}]}'
+    form: {}
+    headers:
+      Accept-Encoding:
+      - identity
+      Content-Length:
+      - "109"
+      Content-Type:
+      - application/x-amz-json-1.0
+      User-Agent:
+      - aws-sdk-go/1.16.23 (go1.12.4; darwin; amd64)
+      X-Amz-Date:
+      - 20190422T233020Z
       X-Amz-Target:
       - DynamoDB_20120810.TransactGetItems
     url: https://dynamodb.us-east-2.amazonaws.com/
@@ -383,21 +295,13 @@
       Content-Type:
       - application/x-amz-json-1.0
       Date:
-<<<<<<< HEAD
-      - Fri, 19 Apr 2019 01:57:03 GMT
-=======
-      - Mon, 22 Apr 2019 18:54:50 GMT
->>>>>>> 1c5e1d6a
+      - Mon, 22 Apr 2019 23:30:20 GMT
       Server:
       - Server
       X-Amz-Crc32:
       - "2447463603"
       X-Amzn-Requestid:
-<<<<<<< HEAD
-      - Q0GPIC8ULV5GMLCSS8S3QC9PCNVV4KQNSO5AEMVJF66Q9ASUAAJG
-=======
-      - PB9CCJ23K9RHBA9K1015J8IG03VV4KQNSO5AEMVJF66Q9ASUAAJG
->>>>>>> 1c5e1d6a
+      - 8N50SA13IHKMFONNPBCFQFL3F3VV4KQNSO5AEMVJF66Q9ASUAAJG
     status: 200 OK
     code: 200
     duration: ""
@@ -414,61 +318,45 @@
       User-Agent:
       - aws-sdk-go/1.16.23 (go1.12.4; darwin; amd64)
       X-Amz-Date:
-<<<<<<< HEAD
-      - 20190419T015703Z
-=======
-      - 20190422T185450Z
->>>>>>> 1c5e1d6a
-      X-Amz-Target:
-      - DynamoDB_20120810.TransactWriteItems
-    url: https://dynamodb.us-east-2.amazonaws.com/
-    method: POST
-  response:
-    body: '{}'
-    headers:
-      Connection:
-      - keep-alive
-      Content-Length:
-      - "2"
-      Content-Type:
-      - application/x-amz-json-1.0
-      Date:
-<<<<<<< HEAD
-      - Fri, 19 Apr 2019 01:57:03 GMT
-=======
-      - Mon, 22 Apr 2019 18:54:50 GMT
->>>>>>> 1c5e1d6a
-      Server:
-      - Server
-      X-Amz-Crc32:
-      - "2745614147"
-      X-Amzn-Requestid:
-<<<<<<< HEAD
-      - ES4PB90LG6B25KKQ83B5AJN0RNVV4KQNSO5AEMVJF66Q9ASUAAJG
-=======
-      - CCULJ3F3CV25STTB2135QLGN57VV4KQNSO5AEMVJF66Q9ASUAAJG
->>>>>>> 1c5e1d6a
-    status: 200 OK
-    code: 200
-    duration: ""
-- request:
-    body: '{"TransactItems":[{"Get":{"Key":{"_id":{"S":"testData"},"_kind":{"S":"data"}},"TableName":"docstore-test"}}]}'
-    form: {}
-    headers:
-      Accept-Encoding:
-      - identity
-      Content-Length:
-      - "109"
-      Content-Type:
-      - application/x-amz-json-1.0
-      User-Agent:
-      - aws-sdk-go/1.16.23 (go1.12.4; darwin; amd64)
-      X-Amz-Date:
-<<<<<<< HEAD
-      - 20190419T015703Z
-=======
-      - 20190422T185450Z
->>>>>>> 1c5e1d6a
+      - 20190422T233020Z
+      X-Amz-Target:
+      - DynamoDB_20120810.TransactWriteItems
+    url: https://dynamodb.us-east-2.amazonaws.com/
+    method: POST
+  response:
+    body: '{}'
+    headers:
+      Connection:
+      - keep-alive
+      Content-Length:
+      - "2"
+      Content-Type:
+      - application/x-amz-json-1.0
+      Date:
+      - Mon, 22 Apr 2019 23:30:20 GMT
+      Server:
+      - Server
+      X-Amz-Crc32:
+      - "2745614147"
+      X-Amzn-Requestid:
+      - TMK23THHONS0V3QN1RF90QRLSFVV4KQNSO5AEMVJF66Q9ASUAAJG
+    status: 200 OK
+    code: 200
+    duration: ""
+- request:
+    body: '{"TransactItems":[{"Get":{"Key":{"_id":{"S":"testData"},"_kind":{"S":"data"}},"TableName":"docstore-test"}}]}'
+    form: {}
+    headers:
+      Accept-Encoding:
+      - identity
+      Content-Length:
+      - "109"
+      Content-Type:
+      - application/x-amz-json-1.0
+      User-Agent:
+      - aws-sdk-go/1.16.23 (go1.12.4; darwin; amd64)
+      X-Amz-Date:
+      - 20190422T233021Z
       X-Amz-Target:
       - DynamoDB_20120810.TransactGetItems
     url: https://dynamodb.us-east-2.amazonaws.com/
@@ -483,21 +371,13 @@
       Content-Type:
       - application/x-amz-json-1.0
       Date:
-<<<<<<< HEAD
-      - Fri, 19 Apr 2019 01:57:03 GMT
-=======
-      - Mon, 22 Apr 2019 18:54:50 GMT
->>>>>>> 1c5e1d6a
+      - Mon, 22 Apr 2019 23:30:21 GMT
       Server:
       - Server
       X-Amz-Crc32:
       - "2031521398"
       X-Amzn-Requestid:
-<<<<<<< HEAD
-      - J6GBNV5S9E9DJII1G14RL8EN9RVV4KQNSO5AEMVJF66Q9ASUAAJG
-=======
-      - 12KSUMBR2T6VAU6IQ01EKJ613NVV4KQNSO5AEMVJF66Q9ASUAAJG
->>>>>>> 1c5e1d6a
+      - P7LVN1JKK3618DD0039TUMNEJRVV4KQNSO5AEMVJF66Q9ASUAAJG
     status: 200 OK
     code: 200
     duration: ""
@@ -514,61 +394,45 @@
       User-Agent:
       - aws-sdk-go/1.16.23 (go1.12.4; darwin; amd64)
       X-Amz-Date:
-<<<<<<< HEAD
-      - 20190419T015703Z
-=======
-      - 20190422T185450Z
->>>>>>> 1c5e1d6a
-      X-Amz-Target:
-      - DynamoDB_20120810.TransactWriteItems
-    url: https://dynamodb.us-east-2.amazonaws.com/
-    method: POST
-  response:
-    body: '{}'
-    headers:
-      Connection:
-      - keep-alive
-      Content-Length:
-      - "2"
-      Content-Type:
-      - application/x-amz-json-1.0
-      Date:
-<<<<<<< HEAD
-      - Fri, 19 Apr 2019 01:57:03 GMT
-=======
-      - Mon, 22 Apr 2019 18:54:50 GMT
->>>>>>> 1c5e1d6a
-      Server:
-      - Server
-      X-Amz-Crc32:
-      - "2745614147"
-      X-Amzn-Requestid:
-<<<<<<< HEAD
-      - 6F2D8K7GF00635RL5ORPIMOQ3RVV4KQNSO5AEMVJF66Q9ASUAAJG
-=======
-      - CTS17ADFA3LOI29JHCBBIV2DNJVV4KQNSO5AEMVJF66Q9ASUAAJG
->>>>>>> 1c5e1d6a
-    status: 200 OK
-    code: 200
-    duration: ""
-- request:
-    body: '{"TransactItems":[{"Get":{"Key":{"_id":{"S":"testData"},"_kind":{"S":"data"}},"TableName":"docstore-test"}}]}'
-    form: {}
-    headers:
-      Accept-Encoding:
-      - identity
-      Content-Length:
-      - "109"
-      Content-Type:
-      - application/x-amz-json-1.0
-      User-Agent:
-      - aws-sdk-go/1.16.23 (go1.12.4; darwin; amd64)
-      X-Amz-Date:
-<<<<<<< HEAD
-      - 20190419T015703Z
-=======
-      - 20190422T185451Z
->>>>>>> 1c5e1d6a
+      - 20190422T233021Z
+      X-Amz-Target:
+      - DynamoDB_20120810.TransactWriteItems
+    url: https://dynamodb.us-east-2.amazonaws.com/
+    method: POST
+  response:
+    body: '{}'
+    headers:
+      Connection:
+      - keep-alive
+      Content-Length:
+      - "2"
+      Content-Type:
+      - application/x-amz-json-1.0
+      Date:
+      - Mon, 22 Apr 2019 23:30:21 GMT
+      Server:
+      - Server
+      X-Amz-Crc32:
+      - "2745614147"
+      X-Amzn-Requestid:
+      - 9QSJHS20FP21OOE1G1OK49Q9K7VV4KQNSO5AEMVJF66Q9ASUAAJG
+    status: 200 OK
+    code: 200
+    duration: ""
+- request:
+    body: '{"TransactItems":[{"Get":{"Key":{"_id":{"S":"testData"},"_kind":{"S":"data"}},"TableName":"docstore-test"}}]}'
+    form: {}
+    headers:
+      Accept-Encoding:
+      - identity
+      Content-Length:
+      - "109"
+      Content-Type:
+      - application/x-amz-json-1.0
+      User-Agent:
+      - aws-sdk-go/1.16.23 (go1.12.4; darwin; amd64)
+      X-Amz-Date:
+      - 20190422T233021Z
       X-Amz-Target:
       - DynamoDB_20120810.TransactGetItems
     url: https://dynamodb.us-east-2.amazonaws.com/
@@ -583,21 +447,13 @@
       Content-Type:
       - application/x-amz-json-1.0
       Date:
-<<<<<<< HEAD
-      - Fri, 19 Apr 2019 01:57:03 GMT
-=======
-      - Mon, 22 Apr 2019 18:54:50 GMT
->>>>>>> 1c5e1d6a
+      - Mon, 22 Apr 2019 23:30:21 GMT
       Server:
       - Server
       X-Amz-Crc32:
       - "4002921276"
       X-Amzn-Requestid:
-<<<<<<< HEAD
-      - T41A9H5QPRBITDVDLRR857JROVVV4KQNSO5AEMVJF66Q9ASUAAJG
-=======
-      - 3Q2G23QJ7BPPS2NIT8NOJE9NABVV4KQNSO5AEMVJF66Q9ASUAAJG
->>>>>>> 1c5e1d6a
+      - GIUUN8388O1T1375OV46GU566BVV4KQNSO5AEMVJF66Q9ASUAAJG
     status: 200 OK
     code: 200
     duration: ""
@@ -614,61 +470,45 @@
       User-Agent:
       - aws-sdk-go/1.16.23 (go1.12.4; darwin; amd64)
       X-Amz-Date:
-<<<<<<< HEAD
-      - 20190419T015703Z
-=======
-      - 20190422T185451Z
->>>>>>> 1c5e1d6a
-      X-Amz-Target:
-      - DynamoDB_20120810.TransactWriteItems
-    url: https://dynamodb.us-east-2.amazonaws.com/
-    method: POST
-  response:
-    body: '{}'
-    headers:
-      Connection:
-      - keep-alive
-      Content-Length:
-      - "2"
-      Content-Type:
-      - application/x-amz-json-1.0
-      Date:
-<<<<<<< HEAD
-      - Fri, 19 Apr 2019 01:57:03 GMT
-=======
-      - Mon, 22 Apr 2019 18:54:50 GMT
->>>>>>> 1c5e1d6a
-      Server:
-      - Server
-      X-Amz-Crc32:
-      - "2745614147"
-      X-Amzn-Requestid:
-<<<<<<< HEAD
-      - CAEHMSCG3M23A31AMOFRAP83AVVV4KQNSO5AEMVJF66Q9ASUAAJG
-=======
-      - 1DKMA2QAE2JDO6JSPPCMMEIN1FVV4KQNSO5AEMVJF66Q9ASUAAJG
->>>>>>> 1c5e1d6a
-    status: 200 OK
-    code: 200
-    duration: ""
-- request:
-    body: '{"TransactItems":[{"Get":{"Key":{"_id":{"S":"testData"},"_kind":{"S":"data"}},"TableName":"docstore-test"}}]}'
-    form: {}
-    headers:
-      Accept-Encoding:
-      - identity
-      Content-Length:
-      - "109"
-      Content-Type:
-      - application/x-amz-json-1.0
-      User-Agent:
-      - aws-sdk-go/1.16.23 (go1.12.4; darwin; amd64)
-      X-Amz-Date:
-<<<<<<< HEAD
-      - 20190419T015703Z
-=======
-      - 20190422T185451Z
->>>>>>> 1c5e1d6a
+      - 20190422T233021Z
+      X-Amz-Target:
+      - DynamoDB_20120810.TransactWriteItems
+    url: https://dynamodb.us-east-2.amazonaws.com/
+    method: POST
+  response:
+    body: '{}'
+    headers:
+      Connection:
+      - keep-alive
+      Content-Length:
+      - "2"
+      Content-Type:
+      - application/x-amz-json-1.0
+      Date:
+      - Mon, 22 Apr 2019 23:30:21 GMT
+      Server:
+      - Server
+      X-Amz-Crc32:
+      - "2745614147"
+      X-Amzn-Requestid:
+      - 6ROGPS8EGG44KVD3FSHEH62LRNVV4KQNSO5AEMVJF66Q9ASUAAJG
+    status: 200 OK
+    code: 200
+    duration: ""
+- request:
+    body: '{"TransactItems":[{"Get":{"Key":{"_id":{"S":"testData"},"_kind":{"S":"data"}},"TableName":"docstore-test"}}]}'
+    form: {}
+    headers:
+      Accept-Encoding:
+      - identity
+      Content-Length:
+      - "109"
+      Content-Type:
+      - application/x-amz-json-1.0
+      User-Agent:
+      - aws-sdk-go/1.16.23 (go1.12.4; darwin; amd64)
+      X-Amz-Date:
+      - 20190422T233021Z
       X-Amz-Target:
       - DynamoDB_20120810.TransactGetItems
     url: https://dynamodb.us-east-2.amazonaws.com/
@@ -683,21 +523,13 @@
       Content-Type:
       - application/x-amz-json-1.0
       Date:
-<<<<<<< HEAD
-      - Fri, 19 Apr 2019 01:57:03 GMT
-=======
-      - Mon, 22 Apr 2019 18:54:50 GMT
->>>>>>> 1c5e1d6a
+      - Mon, 22 Apr 2019 23:30:21 GMT
       Server:
       - Server
       X-Amz-Crc32:
       - "1462341419"
       X-Amzn-Requestid:
-<<<<<<< HEAD
-      - SH6NDBCEA6SD2L66NKOO32JLJ3VV4KQNSO5AEMVJF66Q9ASUAAJG
-=======
-      - 5EHS396LSBU7KUC2DCL807MN37VV4KQNSO5AEMVJF66Q9ASUAAJG
->>>>>>> 1c5e1d6a
+      - 5K4NQE84QECQ6C2BKEREUVTGFFVV4KQNSO5AEMVJF66Q9ASUAAJG
     status: 200 OK
     code: 200
     duration: ""
@@ -714,61 +546,45 @@
       User-Agent:
       - aws-sdk-go/1.16.23 (go1.12.4; darwin; amd64)
       X-Amz-Date:
-<<<<<<< HEAD
-      - 20190419T015703Z
-=======
-      - 20190422T185451Z
->>>>>>> 1c5e1d6a
-      X-Amz-Target:
-      - DynamoDB_20120810.TransactWriteItems
-    url: https://dynamodb.us-east-2.amazonaws.com/
-    method: POST
-  response:
-    body: '{}'
-    headers:
-      Connection:
-      - keep-alive
-      Content-Length:
-      - "2"
-      Content-Type:
-      - application/x-amz-json-1.0
-      Date:
-<<<<<<< HEAD
-      - Fri, 19 Apr 2019 01:57:03 GMT
-=======
-      - Mon, 22 Apr 2019 18:54:50 GMT
->>>>>>> 1c5e1d6a
-      Server:
-      - Server
-      X-Amz-Crc32:
-      - "2745614147"
-      X-Amzn-Requestid:
-<<<<<<< HEAD
-      - 59LEDVRVDTV090R7VGD6QC3FKRVV4KQNSO5AEMVJF66Q9ASUAAJG
-=======
-      - HQG03PPKJLPCKAKGE68OOTVQG7VV4KQNSO5AEMVJF66Q9ASUAAJG
->>>>>>> 1c5e1d6a
-    status: 200 OK
-    code: 200
-    duration: ""
-- request:
-    body: '{"TransactItems":[{"Get":{"Key":{"_id":{"S":"testData"},"_kind":{"S":"data"}},"TableName":"docstore-test"}}]}'
-    form: {}
-    headers:
-      Accept-Encoding:
-      - identity
-      Content-Length:
-      - "109"
-      Content-Type:
-      - application/x-amz-json-1.0
-      User-Agent:
-      - aws-sdk-go/1.16.23 (go1.12.4; darwin; amd64)
-      X-Amz-Date:
-<<<<<<< HEAD
-      - 20190419T015703Z
-=======
-      - 20190422T185451Z
->>>>>>> 1c5e1d6a
+      - 20190422T233021Z
+      X-Amz-Target:
+      - DynamoDB_20120810.TransactWriteItems
+    url: https://dynamodb.us-east-2.amazonaws.com/
+    method: POST
+  response:
+    body: '{}'
+    headers:
+      Connection:
+      - keep-alive
+      Content-Length:
+      - "2"
+      Content-Type:
+      - application/x-amz-json-1.0
+      Date:
+      - Mon, 22 Apr 2019 23:30:21 GMT
+      Server:
+      - Server
+      X-Amz-Crc32:
+      - "2745614147"
+      X-Amzn-Requestid:
+      - VBJVTL266KUQ4LF3K7F2HINKENVV4KQNSO5AEMVJF66Q9ASUAAJG
+    status: 200 OK
+    code: 200
+    duration: ""
+- request:
+    body: '{"TransactItems":[{"Get":{"Key":{"_id":{"S":"testData"},"_kind":{"S":"data"}},"TableName":"docstore-test"}}]}'
+    form: {}
+    headers:
+      Accept-Encoding:
+      - identity
+      Content-Length:
+      - "109"
+      Content-Type:
+      - application/x-amz-json-1.0
+      User-Agent:
+      - aws-sdk-go/1.16.23 (go1.12.4; darwin; amd64)
+      X-Amz-Date:
+      - 20190422T233021Z
       X-Amz-Target:
       - DynamoDB_20120810.TransactGetItems
     url: https://dynamodb.us-east-2.amazonaws.com/
@@ -783,21 +599,13 @@
       Content-Type:
       - application/x-amz-json-1.0
       Date:
-<<<<<<< HEAD
-      - Fri, 19 Apr 2019 01:57:03 GMT
-=======
-      - Mon, 22 Apr 2019 18:54:51 GMT
->>>>>>> 1c5e1d6a
+      - Mon, 22 Apr 2019 23:30:21 GMT
       Server:
       - Server
       X-Amz-Crc32:
       - "4219499314"
       X-Amzn-Requestid:
-<<<<<<< HEAD
-      - L56VP3NLFOSU1662AM3PJTFDIRVV4KQNSO5AEMVJF66Q9ASUAAJG
-=======
-      - VH07S11HVBLCLDOQ80RJESQ817VV4KQNSO5AEMVJF66Q9ASUAAJG
->>>>>>> 1c5e1d6a
+      - FOT0L9O6O086U0ETGUH7ERM2BRVV4KQNSO5AEMVJF66Q9ASUAAJG
     status: 200 OK
     code: 200
     duration: ""
@@ -814,61 +622,45 @@
       User-Agent:
       - aws-sdk-go/1.16.23 (go1.12.4; darwin; amd64)
       X-Amz-Date:
-<<<<<<< HEAD
-      - 20190419T015703Z
-=======
-      - 20190422T185451Z
->>>>>>> 1c5e1d6a
-      X-Amz-Target:
-      - DynamoDB_20120810.TransactWriteItems
-    url: https://dynamodb.us-east-2.amazonaws.com/
-    method: POST
-  response:
-    body: '{}'
-    headers:
-      Connection:
-      - keep-alive
-      Content-Length:
-      - "2"
-      Content-Type:
-      - application/x-amz-json-1.0
-      Date:
-<<<<<<< HEAD
-      - Fri, 19 Apr 2019 01:57:03 GMT
-=======
-      - Mon, 22 Apr 2019 18:54:51 GMT
->>>>>>> 1c5e1d6a
-      Server:
-      - Server
-      X-Amz-Crc32:
-      - "2745614147"
-      X-Amzn-Requestid:
-<<<<<<< HEAD
-      - C4B90APJ7R3OCCCBOEJM9U77M3VV4KQNSO5AEMVJF66Q9ASUAAJG
-=======
-      - 7V0K8SH3S6CLODD3QP89H28427VV4KQNSO5AEMVJF66Q9ASUAAJG
->>>>>>> 1c5e1d6a
-    status: 200 OK
-    code: 200
-    duration: ""
-- request:
-    body: '{"TransactItems":[{"Get":{"Key":{"_id":{"S":"testData"},"_kind":{"S":"data"}},"TableName":"docstore-test"}}]}'
-    form: {}
-    headers:
-      Accept-Encoding:
-      - identity
-      Content-Length:
-      - "109"
-      Content-Type:
-      - application/x-amz-json-1.0
-      User-Agent:
-      - aws-sdk-go/1.16.23 (go1.12.4; darwin; amd64)
-      X-Amz-Date:
-<<<<<<< HEAD
-      - 20190419T015704Z
-=======
-      - 20190422T185451Z
->>>>>>> 1c5e1d6a
+      - 20190422T233021Z
+      X-Amz-Target:
+      - DynamoDB_20120810.TransactWriteItems
+    url: https://dynamodb.us-east-2.amazonaws.com/
+    method: POST
+  response:
+    body: '{}'
+    headers:
+      Connection:
+      - keep-alive
+      Content-Length:
+      - "2"
+      Content-Type:
+      - application/x-amz-json-1.0
+      Date:
+      - Mon, 22 Apr 2019 23:30:21 GMT
+      Server:
+      - Server
+      X-Amz-Crc32:
+      - "2745614147"
+      X-Amzn-Requestid:
+      - BELDNHELLCOUO4EB4BHJF9575FVV4KQNSO5AEMVJF66Q9ASUAAJG
+    status: 200 OK
+    code: 200
+    duration: ""
+- request:
+    body: '{"TransactItems":[{"Get":{"Key":{"_id":{"S":"testData"},"_kind":{"S":"data"}},"TableName":"docstore-test"}}]}'
+    form: {}
+    headers:
+      Accept-Encoding:
+      - identity
+      Content-Length:
+      - "109"
+      Content-Type:
+      - application/x-amz-json-1.0
+      User-Agent:
+      - aws-sdk-go/1.16.23 (go1.12.4; darwin; amd64)
+      X-Amz-Date:
+      - 20190422T233021Z
       X-Amz-Target:
       - DynamoDB_20120810.TransactGetItems
     url: https://dynamodb.us-east-2.amazonaws.com/
@@ -883,21 +675,13 @@
       Content-Type:
       - application/x-amz-json-1.0
       Date:
-<<<<<<< HEAD
-      - Fri, 19 Apr 2019 01:57:03 GMT
-=======
-      - Mon, 22 Apr 2019 18:54:51 GMT
->>>>>>> 1c5e1d6a
+      - Mon, 22 Apr 2019 23:30:21 GMT
       Server:
       - Server
       X-Amz-Crc32:
       - "3395770504"
       X-Amzn-Requestid:
-<<<<<<< HEAD
-      - D2K8EFKRQID11N09GBQG226P37VV4KQNSO5AEMVJF66Q9ASUAAJG
-=======
-      - E2JB7G13E54I0UK26UNKAN57KRVV4KQNSO5AEMVJF66Q9ASUAAJG
->>>>>>> 1c5e1d6a
+      - EV443O91IMBMTGL5AQLHB1TTCBVV4KQNSO5AEMVJF66Q9ASUAAJG
     status: 200 OK
     code: 200
     duration: ""
@@ -914,61 +698,45 @@
       User-Agent:
       - aws-sdk-go/1.16.23 (go1.12.4; darwin; amd64)
       X-Amz-Date:
-<<<<<<< HEAD
-      - 20190419T015704Z
-=======
-      - 20190422T185451Z
->>>>>>> 1c5e1d6a
-      X-Amz-Target:
-      - DynamoDB_20120810.TransactWriteItems
-    url: https://dynamodb.us-east-2.amazonaws.com/
-    method: POST
-  response:
-    body: '{}'
-    headers:
-      Connection:
-      - keep-alive
-      Content-Length:
-      - "2"
-      Content-Type:
-      - application/x-amz-json-1.0
-      Date:
-<<<<<<< HEAD
-      - Fri, 19 Apr 2019 01:57:04 GMT
-=======
-      - Mon, 22 Apr 2019 18:54:51 GMT
->>>>>>> 1c5e1d6a
-      Server:
-      - Server
-      X-Amz-Crc32:
-      - "2745614147"
-      X-Amzn-Requestid:
-<<<<<<< HEAD
-      - 9R4A2T7KTSUV4TUJTLG5KQRD4BVV4KQNSO5AEMVJF66Q9ASUAAJG
-=======
-      - S13ISK46NNU6KL5PSNONOTNAGFVV4KQNSO5AEMVJF66Q9ASUAAJG
->>>>>>> 1c5e1d6a
-    status: 200 OK
-    code: 200
-    duration: ""
-- request:
-    body: '{"TransactItems":[{"Get":{"Key":{"_id":{"S":"testData"},"_kind":{"S":"data"}},"TableName":"docstore-test"}}]}'
-    form: {}
-    headers:
-      Accept-Encoding:
-      - identity
-      Content-Length:
-      - "109"
-      Content-Type:
-      - application/x-amz-json-1.0
-      User-Agent:
-      - aws-sdk-go/1.16.23 (go1.12.4; darwin; amd64)
-      X-Amz-Date:
-<<<<<<< HEAD
-      - 20190419T015704Z
-=======
-      - 20190422T185451Z
->>>>>>> 1c5e1d6a
+      - 20190422T233021Z
+      X-Amz-Target:
+      - DynamoDB_20120810.TransactWriteItems
+    url: https://dynamodb.us-east-2.amazonaws.com/
+    method: POST
+  response:
+    body: '{}'
+    headers:
+      Connection:
+      - keep-alive
+      Content-Length:
+      - "2"
+      Content-Type:
+      - application/x-amz-json-1.0
+      Date:
+      - Mon, 22 Apr 2019 23:30:21 GMT
+      Server:
+      - Server
+      X-Amz-Crc32:
+      - "2745614147"
+      X-Amzn-Requestid:
+      - 0V5UDJ30SLIQDN5OUTGAG3E32VVV4KQNSO5AEMVJF66Q9ASUAAJG
+    status: 200 OK
+    code: 200
+    duration: ""
+- request:
+    body: '{"TransactItems":[{"Get":{"Key":{"_id":{"S":"testData"},"_kind":{"S":"data"}},"TableName":"docstore-test"}}]}'
+    form: {}
+    headers:
+      Accept-Encoding:
+      - identity
+      Content-Length:
+      - "109"
+      Content-Type:
+      - application/x-amz-json-1.0
+      User-Agent:
+      - aws-sdk-go/1.16.23 (go1.12.4; darwin; amd64)
+      X-Amz-Date:
+      - 20190422T233021Z
       X-Amz-Target:
       - DynamoDB_20120810.TransactGetItems
     url: https://dynamodb.us-east-2.amazonaws.com/
@@ -983,21 +751,13 @@
       Content-Type:
       - application/x-amz-json-1.0
       Date:
-<<<<<<< HEAD
-      - Fri, 19 Apr 2019 01:57:04 GMT
-=======
-      - Mon, 22 Apr 2019 18:54:51 GMT
->>>>>>> 1c5e1d6a
+      - Mon, 22 Apr 2019 23:30:21 GMT
       Server:
       - Server
       X-Amz-Crc32:
       - "2047663100"
       X-Amzn-Requestid:
-<<<<<<< HEAD
-      - 4EN3JJKP5TV2K4QGEA7I4K8PBFVV4KQNSO5AEMVJF66Q9ASUAAJG
-=======
-      - ILK6N40JD0C3SEAN8FSEE6P30BVV4KQNSO5AEMVJF66Q9ASUAAJG
->>>>>>> 1c5e1d6a
+      - 087SBA9JNK1CSJ0VCF18R8MK6VVV4KQNSO5AEMVJF66Q9ASUAAJG
     status: 200 OK
     code: 200
     duration: ""
@@ -1014,61 +774,45 @@
       User-Agent:
       - aws-sdk-go/1.16.23 (go1.12.4; darwin; amd64)
       X-Amz-Date:
-<<<<<<< HEAD
-      - 20190419T015704Z
-=======
-      - 20190422T185451Z
->>>>>>> 1c5e1d6a
-      X-Amz-Target:
-      - DynamoDB_20120810.TransactWriteItems
-    url: https://dynamodb.us-east-2.amazonaws.com/
-    method: POST
-  response:
-    body: '{}'
-    headers:
-      Connection:
-      - keep-alive
-      Content-Length:
-      - "2"
-      Content-Type:
-      - application/x-amz-json-1.0
-      Date:
-<<<<<<< HEAD
-      - Fri, 19 Apr 2019 01:57:04 GMT
-=======
-      - Mon, 22 Apr 2019 18:54:51 GMT
->>>>>>> 1c5e1d6a
-      Server:
-      - Server
-      X-Amz-Crc32:
-      - "2745614147"
-      X-Amzn-Requestid:
-<<<<<<< HEAD
-      - QDII3MK5A7QSI7T96L70M47M0VVV4KQNSO5AEMVJF66Q9ASUAAJG
-=======
-      - L19KRJ85N8JHN3FM80EM6K435FVV4KQNSO5AEMVJF66Q9ASUAAJG
->>>>>>> 1c5e1d6a
-    status: 200 OK
-    code: 200
-    duration: ""
-- request:
-    body: '{"TransactItems":[{"Get":{"Key":{"_id":{"S":"testData"},"_kind":{"S":"data"}},"TableName":"docstore-test"}}]}'
-    form: {}
-    headers:
-      Accept-Encoding:
-      - identity
-      Content-Length:
-      - "109"
-      Content-Type:
-      - application/x-amz-json-1.0
-      User-Agent:
-      - aws-sdk-go/1.16.23 (go1.12.4; darwin; amd64)
-      X-Amz-Date:
-<<<<<<< HEAD
-      - 20190419T015704Z
-=======
-      - 20190422T185451Z
->>>>>>> 1c5e1d6a
+      - 20190422T233021Z
+      X-Amz-Target:
+      - DynamoDB_20120810.TransactWriteItems
+    url: https://dynamodb.us-east-2.amazonaws.com/
+    method: POST
+  response:
+    body: '{}'
+    headers:
+      Connection:
+      - keep-alive
+      Content-Length:
+      - "2"
+      Content-Type:
+      - application/x-amz-json-1.0
+      Date:
+      - Mon, 22 Apr 2019 23:30:22 GMT
+      Server:
+      - Server
+      X-Amz-Crc32:
+      - "2745614147"
+      X-Amzn-Requestid:
+      - SRBS9GUBC8HK4ST1D34ESPN477VV4KQNSO5AEMVJF66Q9ASUAAJG
+    status: 200 OK
+    code: 200
+    duration: ""
+- request:
+    body: '{"TransactItems":[{"Get":{"Key":{"_id":{"S":"testData"},"_kind":{"S":"data"}},"TableName":"docstore-test"}}]}'
+    form: {}
+    headers:
+      Accept-Encoding:
+      - identity
+      Content-Length:
+      - "109"
+      Content-Type:
+      - application/x-amz-json-1.0
+      User-Agent:
+      - aws-sdk-go/1.16.23 (go1.12.4; darwin; amd64)
+      X-Amz-Date:
+      - 20190422T233022Z
       X-Amz-Target:
       - DynamoDB_20120810.TransactGetItems
     url: https://dynamodb.us-east-2.amazonaws.com/
@@ -1083,21 +827,13 @@
       Content-Type:
       - application/x-amz-json-1.0
       Date:
-<<<<<<< HEAD
-      - Fri, 19 Apr 2019 01:57:04 GMT
-=======
-      - Mon, 22 Apr 2019 18:54:51 GMT
->>>>>>> 1c5e1d6a
+      - Mon, 22 Apr 2019 23:30:22 GMT
       Server:
       - Server
       X-Amz-Crc32:
       - "1431927727"
       X-Amzn-Requestid:
-<<<<<<< HEAD
-      - UAUI1Q3TTJ5PAFNOB9AHUCLN1BVV4KQNSO5AEMVJF66Q9ASUAAJG
-=======
-      - C6MB1T6JJFE58NQOGRQNN26GNVVV4KQNSO5AEMVJF66Q9ASUAAJG
->>>>>>> 1c5e1d6a
+      - 670MJ59G53H0GS6SVLHO9HVESVVV4KQNSO5AEMVJF66Q9ASUAAJG
     status: 200 OK
     code: 200
     duration: ""
@@ -1114,61 +850,45 @@
       User-Agent:
       - aws-sdk-go/1.16.23 (go1.12.4; darwin; amd64)
       X-Amz-Date:
-<<<<<<< HEAD
-      - 20190419T015704Z
-=======
-      - 20190422T185451Z
->>>>>>> 1c5e1d6a
-      X-Amz-Target:
-      - DynamoDB_20120810.TransactWriteItems
-    url: https://dynamodb.us-east-2.amazonaws.com/
-    method: POST
-  response:
-    body: '{}'
-    headers:
-      Connection:
-      - keep-alive
-      Content-Length:
-      - "2"
-      Content-Type:
-      - application/x-amz-json-1.0
-      Date:
-<<<<<<< HEAD
-      - Fri, 19 Apr 2019 01:57:04 GMT
-=======
-      - Mon, 22 Apr 2019 18:54:51 GMT
->>>>>>> 1c5e1d6a
-      Server:
-      - Server
-      X-Amz-Crc32:
-      - "2745614147"
-      X-Amzn-Requestid:
-<<<<<<< HEAD
-      - URIHS3GL014VENVE39SPS5H1C3VV4KQNSO5AEMVJF66Q9ASUAAJG
-=======
-      - 8O2542MKKT8E9GSRFBMFSOG9CNVV4KQNSO5AEMVJF66Q9ASUAAJG
->>>>>>> 1c5e1d6a
-    status: 200 OK
-    code: 200
-    duration: ""
-- request:
-    body: '{"TransactItems":[{"Get":{"Key":{"_id":{"S":"testData"},"_kind":{"S":"data"}},"TableName":"docstore-test"}}]}'
-    form: {}
-    headers:
-      Accept-Encoding:
-      - identity
-      Content-Length:
-      - "109"
-      Content-Type:
-      - application/x-amz-json-1.0
-      User-Agent:
-      - aws-sdk-go/1.16.23 (go1.12.4; darwin; amd64)
-      X-Amz-Date:
-<<<<<<< HEAD
-      - 20190419T015704Z
-=======
-      - 20190422T185451Z
->>>>>>> 1c5e1d6a
+      - 20190422T233022Z
+      X-Amz-Target:
+      - DynamoDB_20120810.TransactWriteItems
+    url: https://dynamodb.us-east-2.amazonaws.com/
+    method: POST
+  response:
+    body: '{}'
+    headers:
+      Connection:
+      - keep-alive
+      Content-Length:
+      - "2"
+      Content-Type:
+      - application/x-amz-json-1.0
+      Date:
+      - Mon, 22 Apr 2019 23:30:22 GMT
+      Server:
+      - Server
+      X-Amz-Crc32:
+      - "2745614147"
+      X-Amzn-Requestid:
+      - RV3G30M3LTBIR5NIKI98K8J1LJVV4KQNSO5AEMVJF66Q9ASUAAJG
+    status: 200 OK
+    code: 200
+    duration: ""
+- request:
+    body: '{"TransactItems":[{"Get":{"Key":{"_id":{"S":"testData"},"_kind":{"S":"data"}},"TableName":"docstore-test"}}]}'
+    form: {}
+    headers:
+      Accept-Encoding:
+      - identity
+      Content-Length:
+      - "109"
+      Content-Type:
+      - application/x-amz-json-1.0
+      User-Agent:
+      - aws-sdk-go/1.16.23 (go1.12.4; darwin; amd64)
+      X-Amz-Date:
+      - 20190422T233022Z
       X-Amz-Target:
       - DynamoDB_20120810.TransactGetItems
     url: https://dynamodb.us-east-2.amazonaws.com/
@@ -1183,21 +903,13 @@
       Content-Type:
       - application/x-amz-json-1.0
       Date:
-<<<<<<< HEAD
-      - Fri, 19 Apr 2019 01:57:04 GMT
-=======
-      - Mon, 22 Apr 2019 18:54:51 GMT
->>>>>>> 1c5e1d6a
+      - Mon, 22 Apr 2019 23:30:22 GMT
       Server:
       - Server
       X-Amz-Crc32:
       - "2974498257"
       X-Amzn-Requestid:
-<<<<<<< HEAD
-      - 722OJ28C4K5CU1SBNE29T5UH6FVV4KQNSO5AEMVJF66Q9ASUAAJG
-=======
-      - NH1HO5JO0A1PLGMNCHIKUTFVH3VV4KQNSO5AEMVJF66Q9ASUAAJG
->>>>>>> 1c5e1d6a
+      - 1KMF66DF14I9NJMOL1T18IBIK7VV4KQNSO5AEMVJF66Q9ASUAAJG
     status: 200 OK
     code: 200
     duration: ""