---
version: 1
interactions:
- request:
    body: '{"TableName":"docstore-test"}'
    form: {}
    headers:
      Accept-Encoding:
      - identity
      Content-Length:
      - "29"
      Content-Type:
      - application/x-amz-json-1.0
      User-Agent:
      - aws-sdk-go/1.16.23 (go1.12.4; darwin; amd64)
      X-Amz-Date:
<<<<<<< HEAD
      - 20190419T015704Z
=======
      - 20190422T185451Z
      X-Amz-Target:
      - DynamoDB_20120810.DescribeTable
    url: https://dynamodb.us-east-2.amazonaws.com/
    method: POST
  response:
    body: '{"Table":{"AttributeDefinitions":[{"AttributeName":"_id","AttributeType":"S"},{"AttributeName":"_kind","AttributeType":"S"}],"CreationDateTime":1.55484621416E9,"ItemCount":3,"KeySchema":[{"AttributeName":"_kind","KeyType":"HASH"},{"AttributeName":"_id","KeyType":"RANGE"}],"ProvisionedThroughput":{"NumberOfDecreasesToday":0,"ReadCapacityUnits":5,"WriteCapacityUnits":5},"TableArn":"arn:aws:dynamodb:us-east-2:462380225722:table/docstore-test","TableId":"d7425873-371c-4f42-8fda-5d54be8e5199","TableName":"docstore-test","TableSizeBytes":248,"TableStatus":"ACTIVE"}}'
    headers:
      Connection:
      - keep-alive
      Content-Length:
      - "566"
      Content-Type:
      - application/x-amz-json-1.0
      Date:
      - Mon, 22 Apr 2019 18:54:51 GMT
      Server:
      - Server
      X-Amz-Crc32:
      - "3397536754"
      X-Amzn-Requestid:
      - CFPE17QCONA9JIV8E1PO6T239JVV4KQNSO5AEMVJF66Q9ASUAAJG
    status: 200 OK
    code: 200
    duration: ""
- request:
    body: '{"TableName":"docstore-test"}'
    form: {}
    headers:
      Accept-Encoding:
      - identity
      Content-Length:
      - "29"
      Content-Type:
      - application/x-amz-json-1.0
      User-Agent:
      - aws-sdk-go/1.16.23 (go1.12; linux; amd64)
      X-Amz-Date:
      - 20190422T185451Z
>>>>>>> 1c5e1d6a
      X-Amz-Target:
      - DynamoDB_20120810.Scan
    url: https://dynamodb.us-east-2.amazonaws.com/
    method: POST
  response:
    body: '{"Count":7,"Items":[{"_id":{"S":"testPut1"},"b":{"BOOL":false},"_kind":{"S":"put"},"DocstoreRevision":{"S":"680b4e7c-8b76-4a1b-9d49-d4955c848621"}},{"_id":{"S":"testData"},"val":{"B":"AAEC"},"_kind":{"S":"data"},"DocstoreRevision":{"S":"0ef1c314-090f-47c7-9a6f-571c246f3e9a"}},{"_id":{"S":"testRevisionField"},"s":{"S":"c"},"_kind":{"S":"revisionField"},"DocstoreRevision":{"S":"7694267a-ef4e-4cea-806b-32d6108bd685"}},{"_id":{"S":"testDelete"},"_kind":{"S":"delete"},"DocstoreRevision":{"S":"c6e6b91c-1fd3-4e89-9043-4179d3af4491"},"x":{"S":"y"}},{"s":{"S":"a
      string"},"_kind":{"S":"get"},"f":{"N":"32.3"},"i":{"N":"95"},"_id":{"S":"testGet1"},"m":{"M":{"a":{"S":"one"},"b":{"S":"two"}}},"DocstoreRevision":{"S":"e8f4a8b0-993e-4df8-883a-0ad8be9c3978"}},{"_id":{"S":"testReplace"},"s":{"S":"b"},"_kind":{"S":"replace"},"DocstoreRevision":{"S":"94040374-f692-4b98-8bf8-713f8d962d7c"}},{"a":{"S":"X"},"_id":{"S":"testUpdate"},"c":{"S":"C"},"_kind":{"S":"update"},"DocstoreRevision":{"S":"7f581852-6f18-44be-8233-50eab13935f3"}}],"ScannedCount":7}'
    headers:
      Connection:
      - keep-alive
      Content-Length:
      - "1043"
      Content-Type:
      - application/x-amz-json-1.0
      Date:
<<<<<<< HEAD
      - Fri, 19 Apr 2019 01:57:04 GMT
=======
      - Mon, 22 Apr 2019 18:54:51 GMT
>>>>>>> 1c5e1d6a
      Server:
      - Server
      X-Amz-Crc32:
      - "390430161"
      X-Amzn-Requestid:
<<<<<<< HEAD
      - 25144QM233R540CCQAE6P5VJAJVV4KQNSO5AEMVJF66Q9ASUAAJG
=======
      - NN8QJVKNLHJGVQ3VDBDAOCDJFVVV4KQNSO5AEMVJF66Q9ASUAAJG
>>>>>>> 1c5e1d6a
    status: 200 OK
    code: 200
    duration: ""
- request:
    body: '{"TableName":"docstore-test"}'
    form: {}
    headers:
      Accept-Encoding:
      - identity
      Content-Length:
      - "29"
      Content-Type:
      - application/x-amz-json-1.0
      User-Agent:
      - aws-sdk-go/1.16.23 (go1.12.4; darwin; amd64)
      X-Amz-Date:
<<<<<<< HEAD
      - 20190419T015704Z
=======
      - 20190422T185451Z
>>>>>>> 1c5e1d6a
      X-Amz-Target:
      - DynamoDB_20120810.Scan
    url: https://dynamodb.us-east-2.amazonaws.com/
    method: POST
  response:
    body: '{"Count":7,"Items":[{"_id":{"S":"testPut1"},"b":{"BOOL":false},"_kind":{"S":"put"},"DocstoreRevision":{"S":"680b4e7c-8b76-4a1b-9d49-d4955c848621"}},{"_id":{"S":"testData"},"val":{"B":"AAEC"},"_kind":{"S":"data"},"DocstoreRevision":{"S":"0ef1c314-090f-47c7-9a6f-571c246f3e9a"}},{"_id":{"S":"testRevisionField"},"s":{"S":"c"},"_kind":{"S":"revisionField"},"DocstoreRevision":{"S":"7694267a-ef4e-4cea-806b-32d6108bd685"}},{"_id":{"S":"testDelete"},"_kind":{"S":"delete"},"DocstoreRevision":{"S":"c6e6b91c-1fd3-4e89-9043-4179d3af4491"},"x":{"S":"y"}},{"s":{"S":"a
      string"},"_kind":{"S":"get"},"f":{"N":"32.3"},"i":{"N":"95"},"_id":{"S":"testGet1"},"m":{"M":{"a":{"S":"one"},"b":{"S":"two"}}},"DocstoreRevision":{"S":"e8f4a8b0-993e-4df8-883a-0ad8be9c3978"}},{"_id":{"S":"testReplace"},"s":{"S":"b"},"_kind":{"S":"replace"},"DocstoreRevision":{"S":"94040374-f692-4b98-8bf8-713f8d962d7c"}},{"a":{"S":"X"},"_id":{"S":"testUpdate"},"c":{"S":"C"},"_kind":{"S":"update"},"DocstoreRevision":{"S":"7f581852-6f18-44be-8233-50eab13935f3"}}],"ScannedCount":7}'
    headers:
      Connection:
      - keep-alive
      Content-Length:
      - "1043"
      Content-Type:
      - application/x-amz-json-1.0
      Date:
<<<<<<< HEAD
      - Fri, 19 Apr 2019 01:57:04 GMT
=======
      - Mon, 22 Apr 2019 18:54:51 GMT
>>>>>>> 1c5e1d6a
      Server:
      - Server
      X-Amz-Crc32:
      - "390430161"
      X-Amzn-Requestid:
<<<<<<< HEAD
      - JB6HONU2JTALA6GC87192GJQM7VV4KQNSO5AEMVJF66Q9ASUAAJG
=======
      - HENAJEATP8639G4ID6FR0IACQRVV4KQNSO5AEMVJF66Q9ASUAAJG
>>>>>>> 1c5e1d6a
    status: 200 OK
    code: 200
    duration: ""
- request:
    body: '{"ClientRequestToken":"f4b6f440-90a3-4711-b320-8e4e4b89cb51","TransactItems":[{"Delete":{"ConditionExpression":"#0
      = :0","ExpressionAttributeNames":{"#0":"DocstoreRevision"},"ExpressionAttributeValues":{":0":{"S":"680b4e7c-8b76-4a1b-9d49-d4955c848621"}},"Key":{"_id":{"S":"testPut1"},"_kind":{"S":"put"}},"TableName":"docstore-test"}}]}'
    form: {}
    headers:
      Accept-Encoding:
      - identity
      Content-Length:
      - "336"
      Content-Type:
      - application/x-amz-json-1.0
      User-Agent:
      - aws-sdk-go/1.16.23 (go1.12.4; darwin; amd64)
      X-Amz-Date:
<<<<<<< HEAD
      - 20190419T015704Z
=======
      - 20190422T185451Z
>>>>>>> 1c5e1d6a
      X-Amz-Target:
      - DynamoDB_20120810.TransactWriteItems
    url: https://dynamodb.us-east-2.amazonaws.com/
    method: POST
  response:
    body: '{}'
    headers:
      Connection:
      - keep-alive
      Content-Length:
      - "2"
      Content-Type:
      - application/x-amz-json-1.0
      Date:
<<<<<<< HEAD
      - Fri, 19 Apr 2019 01:57:04 GMT
=======
      - Mon, 22 Apr 2019 18:54:51 GMT
>>>>>>> 1c5e1d6a
      Server:
      - Server
      X-Amz-Crc32:
      - "2745614147"
      X-Amzn-Requestid:
<<<<<<< HEAD
      - VC15O87LE1IHR3POOE4IV0ODD7VV4KQNSO5AEMVJF66Q9ASUAAJG
=======
      - QFJ0L7F5AFMUVRBS74476P0OQBVV4KQNSO5AEMVJF66Q9ASUAAJG
>>>>>>> 1c5e1d6a
    status: 200 OK
    code: 200
    duration: ""
- request:
    body: '{"ClientRequestToken":"65ce6400-2cbd-4c28-87aa-113df2468928","TransactItems":[{"Delete":{"ConditionExpression":"#0
      = :0","ExpressionAttributeNames":{"#0":"DocstoreRevision"},"ExpressionAttributeValues":{":0":{"S":"0ef1c314-090f-47c7-9a6f-571c246f3e9a"}},"Key":{"_id":{"S":"testData"},"_kind":{"S":"data"}},"TableName":"docstore-test"}}]}'
    form: {}
    headers:
      Accept-Encoding:
      - identity
      Content-Length:
      - "337"
      Content-Type:
      - application/x-amz-json-1.0
      User-Agent:
      - aws-sdk-go/1.16.23 (go1.12.4; darwin; amd64)
      X-Amz-Date:
<<<<<<< HEAD
      - 20190419T015704Z
=======
      - 20190422T185451Z
>>>>>>> 1c5e1d6a
      X-Amz-Target:
      - DynamoDB_20120810.TransactWriteItems
    url: https://dynamodb.us-east-2.amazonaws.com/
    method: POST
  response:
    body: '{}'
    headers:
      Connection:
      - keep-alive
      Content-Length:
      - "2"
      Content-Type:
      - application/x-amz-json-1.0
      Date:
<<<<<<< HEAD
      - Fri, 19 Apr 2019 01:57:04 GMT
=======
      - Mon, 22 Apr 2019 18:54:51 GMT
>>>>>>> 1c5e1d6a
      Server:
      - Server
      X-Amz-Crc32:
      - "2745614147"
      X-Amzn-Requestid:
<<<<<<< HEAD
      - 1A4UNM33LUFK5IENLSCKDH1LABVV4KQNSO5AEMVJF66Q9ASUAAJG
=======
      - 3FL5O2G3AQOQ7FLQQ0SN0LRU3RVV4KQNSO5AEMVJF66Q9ASUAAJG
>>>>>>> 1c5e1d6a
    status: 200 OK
    code: 200
    duration: ""
- request:
    body: '{"ClientRequestToken":"d5a23b9c-a740-480c-9382-d9c6034ad296","TransactItems":[{"Delete":{"ConditionExpression":"#0
      = :0","ExpressionAttributeNames":{"#0":"DocstoreRevision"},"ExpressionAttributeValues":{":0":{"S":"7694267a-ef4e-4cea-806b-32d6108bd685"}},"Key":{"_id":{"S":"testRevisionField"},"_kind":{"S":"revisionField"}},"TableName":"docstore-test"}}]}'
    form: {}
    headers:
      Accept-Encoding:
      - identity
      Content-Length:
      - "355"
      Content-Type:
      - application/x-amz-json-1.0
      User-Agent:
      - aws-sdk-go/1.16.23 (go1.12.4; darwin; amd64)
      X-Amz-Date:
<<<<<<< HEAD
      - 20190419T015704Z
=======
      - 20190422T185451Z
>>>>>>> 1c5e1d6a
      X-Amz-Target:
      - DynamoDB_20120810.TransactWriteItems
    url: https://dynamodb.us-east-2.amazonaws.com/
    method: POST
  response:
    body: '{}'
    headers:
      Connection:
      - keep-alive
      Content-Length:
      - "2"
      Content-Type:
      - application/x-amz-json-1.0
      Date:
<<<<<<< HEAD
      - Fri, 19 Apr 2019 01:57:04 GMT
=======
      - Mon, 22 Apr 2019 18:54:51 GMT
>>>>>>> 1c5e1d6a
      Server:
      - Server
      X-Amz-Crc32:
      - "2745614147"
      X-Amzn-Requestid:
<<<<<<< HEAD
      - NV1FE3CMHPLK7TADRV1E3GLDPFVV4KQNSO5AEMVJF66Q9ASUAAJG
=======
      - BJPRJTFL8TBU05MR09DLHMKQ6RVV4KQNSO5AEMVJF66Q9ASUAAJG
>>>>>>> 1c5e1d6a
    status: 200 OK
    code: 200
    duration: ""
- request:
    body: '{"ClientRequestToken":"0c796503-e1ce-4217-a5f5-0caf1fbfe831","TransactItems":[{"Delete":{"ConditionExpression":"#0
      = :0","ExpressionAttributeNames":{"#0":"DocstoreRevision"},"ExpressionAttributeValues":{":0":{"S":"c6e6b91c-1fd3-4e89-9043-4179d3af4491"}},"Key":{"_id":{"S":"testDelete"},"_kind":{"S":"delete"}},"TableName":"docstore-test"}}]}'
    form: {}
    headers:
      Accept-Encoding:
      - identity
      Content-Length:
      - "341"
      Content-Type:
      - application/x-amz-json-1.0
      User-Agent:
      - aws-sdk-go/1.16.23 (go1.12.4; darwin; amd64)
      X-Amz-Date:
<<<<<<< HEAD
      - 20190419T015705Z
=======
      - 20190422T185451Z
>>>>>>> 1c5e1d6a
      X-Amz-Target:
      - DynamoDB_20120810.TransactWriteItems
    url: https://dynamodb.us-east-2.amazonaws.com/
    method: POST
  response:
    body: '{}'
    headers:
      Connection:
      - keep-alive
      Content-Length:
      - "2"
      Content-Type:
      - application/x-amz-json-1.0
      Date:
<<<<<<< HEAD
      - Fri, 19 Apr 2019 01:57:04 GMT
=======
      - Mon, 22 Apr 2019 18:54:51 GMT
>>>>>>> 1c5e1d6a
      Server:
      - Server
      X-Amz-Crc32:
      - "2745614147"
      X-Amzn-Requestid:
<<<<<<< HEAD
      - RNLREV4PLVKEAJ9PU6P9PS9RE7VV4KQNSO5AEMVJF66Q9ASUAAJG
=======
      - BLCPPGVVD0IQDL2OHF7DCA97B7VV4KQNSO5AEMVJF66Q9ASUAAJG
>>>>>>> 1c5e1d6a
    status: 200 OK
    code: 200
    duration: ""
- request:
    body: '{"ClientRequestToken":"b10b7bf5-b15c-47a5-bdbf-8e7dcafc9e13","TransactItems":[{"Delete":{"ConditionExpression":"#0
      = :0","ExpressionAttributeNames":{"#0":"DocstoreRevision"},"ExpressionAttributeValues":{":0":{"S":"e8f4a8b0-993e-4df8-883a-0ad8be9c3978"}},"Key":{"_id":{"S":"testGet1"},"_kind":{"S":"get"}},"TableName":"docstore-test"}}]}'
    form: {}
    headers:
      Accept-Encoding:
      - identity
      Content-Length:
      - "336"
      Content-Type:
      - application/x-amz-json-1.0
      User-Agent:
      - aws-sdk-go/1.16.23 (go1.12.4; darwin; amd64)
      X-Amz-Date:
<<<<<<< HEAD
      - 20190419T015705Z
=======
      - 20190422T185451Z
>>>>>>> 1c5e1d6a
      X-Amz-Target:
      - DynamoDB_20120810.TransactWriteItems
    url: https://dynamodb.us-east-2.amazonaws.com/
    method: POST
  response:
    body: '{}'
    headers:
      Connection:
      - keep-alive
      Content-Length:
      - "2"
      Content-Type:
      - application/x-amz-json-1.0
      Date:
<<<<<<< HEAD
      - Fri, 19 Apr 2019 01:57:05 GMT
=======
      - Mon, 22 Apr 2019 18:54:51 GMT
>>>>>>> 1c5e1d6a
      Server:
      - Server
      X-Amz-Crc32:
      - "2745614147"
      X-Amzn-Requestid:
<<<<<<< HEAD
      - QRHMSS5D8U6DV64C817Q2GSG4JVV4KQNSO5AEMVJF66Q9ASUAAJG
=======
      - 933P0T741KPBFNDFDAU2TOA53JVV4KQNSO5AEMVJF66Q9ASUAAJG
>>>>>>> 1c5e1d6a
    status: 200 OK
    code: 200
    duration: ""
- request:
    body: '{"ClientRequestToken":"8647a4b4-4ed4-4ce9-a4ed-47f74aa59446","TransactItems":[{"Delete":{"ConditionExpression":"#0
      = :0","ExpressionAttributeNames":{"#0":"DocstoreRevision"},"ExpressionAttributeValues":{":0":{"S":"94040374-f692-4b98-8bf8-713f8d962d7c"}},"Key":{"_id":{"S":"testReplace"},"_kind":{"S":"replace"}},"TableName":"docstore-test"}}]}'
    form: {}
    headers:
      Accept-Encoding:
      - identity
      Content-Length:
      - "343"
      Content-Type:
      - application/x-amz-json-1.0
      User-Agent:
      - aws-sdk-go/1.16.23 (go1.12.4; darwin; amd64)
      X-Amz-Date:
<<<<<<< HEAD
      - 20190419T015705Z
=======
      - 20190422T185451Z
>>>>>>> 1c5e1d6a
      X-Amz-Target:
      - DynamoDB_20120810.TransactWriteItems
    url: https://dynamodb.us-east-2.amazonaws.com/
    method: POST
  response:
    body: '{}'
    headers:
      Connection:
      - keep-alive
      Content-Length:
      - "2"
      Content-Type:
      - application/x-amz-json-1.0
      Date:
<<<<<<< HEAD
      - Fri, 19 Apr 2019 01:57:05 GMT
=======
      - Mon, 22 Apr 2019 18:54:51 GMT
>>>>>>> 1c5e1d6a
      Server:
      - Server
      X-Amz-Crc32:
      - "2745614147"
      X-Amzn-Requestid:
<<<<<<< HEAD
      - 43GKE1PHU00PV5H6LS1UMDJBJJVV4KQNSO5AEMVJF66Q9ASUAAJG
=======
      - K37AULL7OEJ4C4I3K9RSCOVKQ3VV4KQNSO5AEMVJF66Q9ASUAAJG
>>>>>>> 1c5e1d6a
    status: 200 OK
    code: 200
    duration: ""
- request:
    body: '{"ClientRequestToken":"8ced323c-b76f-4d3f-ac47-6c9fb03fc922","TransactItems":[{"Delete":{"ConditionExpression":"#0
      = :0","ExpressionAttributeNames":{"#0":"DocstoreRevision"},"ExpressionAttributeValues":{":0":{"S":"7f581852-6f18-44be-8233-50eab13935f3"}},"Key":{"_id":{"S":"testUpdate"},"_kind":{"S":"update"}},"TableName":"docstore-test"}}]}'
    form: {}
    headers:
      Accept-Encoding:
      - identity
      Content-Length:
      - "341"
      Content-Type:
      - application/x-amz-json-1.0
      User-Agent:
      - aws-sdk-go/1.16.23 (go1.12.4; darwin; amd64)
      X-Amz-Date:
<<<<<<< HEAD
      - 20190419T015705Z
=======
      - 20190422T185451Z
>>>>>>> 1c5e1d6a
      X-Amz-Target:
      - DynamoDB_20120810.TransactWriteItems
    url: https://dynamodb.us-east-2.amazonaws.com/
    method: POST
  response:
    body: '{}'
    headers:
      Connection:
      - keep-alive
      Content-Length:
      - "2"
      Content-Type:
      - application/x-amz-json-1.0
      Date:
<<<<<<< HEAD
      - Fri, 19 Apr 2019 01:57:05 GMT
=======
      - Mon, 22 Apr 2019 18:54:51 GMT
>>>>>>> 1c5e1d6a
      Server:
      - Server
      X-Amz-Crc32:
      - "2745614147"
      X-Amzn-Requestid:
<<<<<<< HEAD
      - U3RR8U1CFSBBTTENHH6VQ621IRVV4KQNSO5AEMVJF66Q9ASUAAJG
=======
      - KGM561EJ6GMM26QRI01D2CSLPNVV4KQNSO5AEMVJF66Q9ASUAAJG
>>>>>>> 1c5e1d6a
    status: 200 OK
    code: 200
    duration: ""
- request:
    body: '{"ClientRequestToken":"3b584c62-3164-42b4-9753-b5d5027ce15a","TransactItems":[{"Put":{"Item":{"DocstoreRevision":{"S":"8fbae88f-d580-463a-8454-b68312207f0a"},"_id":{"S":"testQuery1"},"_kind":{"S":"query"},"n":{"N":"-4"},"s":{"S":"foe"}},"TableName":"docstore-test"}}]}'
    form: {}
    headers:
      Accept-Encoding:
      - identity
      Content-Length:
      - "268"
      Content-Type:
      - application/x-amz-json-1.0
      User-Agent:
      - aws-sdk-go/1.16.23 (go1.12.4; darwin; amd64)
      X-Amz-Date:
<<<<<<< HEAD
      - 20190419T015705Z
=======
      - 20190422T185451Z
>>>>>>> 1c5e1d6a
      X-Amz-Target:
      - DynamoDB_20120810.TransactWriteItems
    url: https://dynamodb.us-east-2.amazonaws.com/
    method: POST
  response:
    body: '{}'
    headers:
      Connection:
      - keep-alive
      Content-Length:
      - "2"
      Content-Type:
      - application/x-amz-json-1.0
      Date:
<<<<<<< HEAD
      - Fri, 19 Apr 2019 01:57:05 GMT
=======
      - Mon, 22 Apr 2019 18:54:51 GMT
>>>>>>> 1c5e1d6a
      Server:
      - Server
      X-Amz-Crc32:
      - "2745614147"
      X-Amzn-Requestid:
<<<<<<< HEAD
      - H9U9MRGGVL1JUEI6B0NKL1PDURVV4KQNSO5AEMVJF66Q9ASUAAJG
=======
      - 665I2BN93O7GD4BRV6VI73RB2NVV4KQNSO5AEMVJF66Q9ASUAAJG
>>>>>>> 1c5e1d6a
    status: 200 OK
    code: 200
    duration: ""
- request:
    body: '{"ClientRequestToken":"9435807f-9d4b-47be-afb7-7970466a5626","TransactItems":[{"Put":{"Item":{"DocstoreRevision":{"S":"4f0a5825-0d8f-450e-b7f2-bf4f0152e5d4"},"_id":{"S":"testQuery2"},"_kind":{"S":"query"},"n":{"N":"1"},"s":{"S":"foo"}},"TableName":"docstore-test"}}]}'
    form: {}
    headers:
      Accept-Encoding:
      - identity
      Content-Length:
      - "267"
      Content-Type:
      - application/x-amz-json-1.0
      User-Agent:
      - aws-sdk-go/1.16.23 (go1.12.4; darwin; amd64)
      X-Amz-Date:
<<<<<<< HEAD
      - 20190419T015705Z
=======
      - 20190422T185451Z
>>>>>>> 1c5e1d6a
      X-Amz-Target:
      - DynamoDB_20120810.TransactWriteItems
    url: https://dynamodb.us-east-2.amazonaws.com/
    method: POST
  response:
    body: '{}'
    headers:
      Connection:
      - keep-alive
      Content-Length:
      - "2"
      Content-Type:
      - application/x-amz-json-1.0
      Date:
<<<<<<< HEAD
      - Fri, 19 Apr 2019 01:57:05 GMT
=======
      - Mon, 22 Apr 2019 18:54:51 GMT
>>>>>>> 1c5e1d6a
      Server:
      - Server
      X-Amz-Crc32:
      - "2745614147"
      X-Amzn-Requestid:
<<<<<<< HEAD
      - 7FHCC840HB6891QSM1TT0AQ55JVV4KQNSO5AEMVJF66Q9ASUAAJG
=======
      - AL6KP9OI4K4GP1UPS1PO3PD5JVVV4KQNSO5AEMVJF66Q9ASUAAJG
>>>>>>> 1c5e1d6a
    status: 200 OK
    code: 200
    duration: ""
- request:
    body: '{"ClientRequestToken":"af206a32-9cff-4d4a-b5e4-98320982c85a","TransactItems":[{"Put":{"Item":{"DocstoreRevision":{"S":"fe33408c-f9e8-4e2c-b974-08a32d29416b"},"_id":{"S":"testQuery3"},"_kind":{"S":"query"},"n":{"N":"2.5"},"s":{"S":"fog"}},"TableName":"docstore-test"}}]}'
    form: {}
    headers:
      Accept-Encoding:
      - identity
      Content-Length:
      - "269"
      Content-Type:
      - application/x-amz-json-1.0
      User-Agent:
      - aws-sdk-go/1.16.23 (go1.12.4; darwin; amd64)
      X-Amz-Date:
<<<<<<< HEAD
      - 20190419T015705Z
=======
      - 20190422T185451Z
>>>>>>> 1c5e1d6a
      X-Amz-Target:
      - DynamoDB_20120810.TransactWriteItems
    url: https://dynamodb.us-east-2.amazonaws.com/
    method: POST
  response:
    body: '{}'
    headers:
      Connection:
      - keep-alive
      Content-Length:
      - "2"
      Content-Type:
      - application/x-amz-json-1.0
      Date:
<<<<<<< HEAD
      - Fri, 19 Apr 2019 01:57:05 GMT
=======
      - Mon, 22 Apr 2019 18:54:51 GMT
>>>>>>> 1c5e1d6a
      Server:
      - Server
      X-Amz-Crc32:
      - "2745614147"
      X-Amzn-Requestid:
<<<<<<< HEAD
      - DAN0S7LHA2CTOSB06VIKJ73JBJVV4KQNSO5AEMVJF66Q9ASUAAJG
=======
      - AQEGPUBN1GPS368KRRK2FJI2PJVV4KQNSO5AEMVJF66Q9ASUAAJG
>>>>>>> 1c5e1d6a
    status: 200 OK
    code: 200
    duration: ""
- request:
    body: '{"ExpressionAttributeNames":{"#0":"n","#1":"_id","#2":"DocstoreRevision"},"ExpressionAttributeValues":{":0":{"N":"1"}},"FilterExpression":"#0
      < :0","ProjectionExpression":"#1, #2","TableName":"docstore-test"}'
    form: {}
    headers:
      Accept-Encoding:
      - identity
      Content-Length:
      - "208"
      Content-Type:
      - application/x-amz-json-1.0
      User-Agent:
      - aws-sdk-go/1.16.23 (go1.12.4; darwin; amd64)
      X-Amz-Date:
<<<<<<< HEAD
      - 20190419T015705Z
=======
      - 20190422T185451Z
>>>>>>> 1c5e1d6a
      X-Amz-Target:
      - DynamoDB_20120810.Scan
    url: https://dynamodb.us-east-2.amazonaws.com/
    method: POST
  response:
    body: '{"Count":1,"Items":[{"_id":{"S":"testQuery1"},"DocstoreRevision":{"S":"8fbae88f-d580-463a-8454-b68312207f0a"}}],"ScannedCount":3}'
    headers:
      Connection:
      - keep-alive
      Content-Length:
      - "129"
      Content-Type:
      - application/x-amz-json-1.0
      Date:
<<<<<<< HEAD
      - Fri, 19 Apr 2019 01:57:05 GMT
=======
      - Mon, 22 Apr 2019 18:54:51 GMT
>>>>>>> 1c5e1d6a
      Server:
      - Server
      X-Amz-Crc32:
      - "3200847524"
      X-Amzn-Requestid:
<<<<<<< HEAD
      - 0B1UOJ6B6B9H8QO5EQOCNTMPP7VV4KQNSO5AEMVJF66Q9ASUAAJG
=======
      - QKUOFQJAF04MGUHFF60RCRDBF7VV4KQNSO5AEMVJF66Q9ASUAAJG
>>>>>>> 1c5e1d6a
    status: 200 OK
    code: 200
    duration: ""
- request:
    body: '{"ExpressionAttributeNames":{"#0":"s","#1":"_id","#2":"DocstoreRevision"},"ExpressionAttributeValues":{":0":{"S":"fog"}},"FilterExpression":"#0
      < :0","ProjectionExpression":"#1, #2","TableName":"docstore-test"}'
    form: {}
    headers:
      Accept-Encoding:
      - identity
      Content-Length:
      - "210"
      Content-Type:
      - application/x-amz-json-1.0
      User-Agent:
      - aws-sdk-go/1.16.23 (go1.12.4; darwin; amd64)
      X-Amz-Date:
<<<<<<< HEAD
      - 20190419T015705Z
=======
      - 20190422T185451Z
>>>>>>> 1c5e1d6a
      X-Amz-Target:
      - DynamoDB_20120810.Scan
    url: https://dynamodb.us-east-2.amazonaws.com/
    method: POST
  response:
    body: '{"Count":1,"Items":[{"_id":{"S":"testQuery1"},"DocstoreRevision":{"S":"8fbae88f-d580-463a-8454-b68312207f0a"}}],"ScannedCount":3}'
    headers:
      Connection:
      - keep-alive
      Content-Length:
      - "129"
      Content-Type:
      - application/x-amz-json-1.0
      Date:
<<<<<<< HEAD
      - Fri, 19 Apr 2019 01:57:05 GMT
=======
      - Mon, 22 Apr 2019 18:54:51 GMT
>>>>>>> 1c5e1d6a
      Server:
      - Server
      X-Amz-Crc32:
      - "3200847524"
      X-Amzn-Requestid:
<<<<<<< HEAD
      - ORHSD96EVIRHL6A3RHEVE5LS77VV4KQNSO5AEMVJF66Q9ASUAAJG
=======
      - OL05J09MGG105HDT63MNRICMBRVV4KQNSO5AEMVJF66Q9ASUAAJG
>>>>>>> 1c5e1d6a
    status: 200 OK
    code: 200
    duration: ""
- request:
    body: '{"ExpressionAttributeNames":{"#0":"n","#1":"_id","#2":"DocstoreRevision"},"ExpressionAttributeValues":{":0":{"N":"1"}},"FilterExpression":"#0
      <= :0","ProjectionExpression":"#1, #2","TableName":"docstore-test"}'
    form: {}
    headers:
      Accept-Encoding:
      - identity
      Content-Length:
      - "209"
      Content-Type:
      - application/x-amz-json-1.0
      User-Agent:
      - aws-sdk-go/1.16.23 (go1.12.4; darwin; amd64)
      X-Amz-Date:
<<<<<<< HEAD
      - 20190419T015705Z
=======
      - 20190422T185451Z
>>>>>>> 1c5e1d6a
      X-Amz-Target:
      - DynamoDB_20120810.Scan
    url: https://dynamodb.us-east-2.amazonaws.com/
    method: POST
  response:
    body: '{"Count":2,"Items":[{"_id":{"S":"testQuery1"},"DocstoreRevision":{"S":"8fbae88f-d580-463a-8454-b68312207f0a"}},{"_id":{"S":"testQuery2"},"DocstoreRevision":{"S":"4f0a5825-0d8f-450e-b7f2-bf4f0152e5d4"}}],"ScannedCount":3}'
    headers:
      Connection:
      - keep-alive
      Content-Length:
      - "220"
      Content-Type:
      - application/x-amz-json-1.0
      Date:
<<<<<<< HEAD
      - Fri, 19 Apr 2019 01:57:05 GMT
=======
      - Mon, 22 Apr 2019 18:54:51 GMT
>>>>>>> 1c5e1d6a
      Server:
      - Server
      X-Amz-Crc32:
      - "3921008460"
      X-Amzn-Requestid:
<<<<<<< HEAD
      - Q7GTI09DR0QS1VE8PBKMBDV4SRVV4KQNSO5AEMVJF66Q9ASUAAJG
=======
      - 8RUV0AD9R9VFI8Q2CEH56TB1M7VV4KQNSO5AEMVJF66Q9ASUAAJG
>>>>>>> 1c5e1d6a
    status: 200 OK
    code: 200
    duration: ""
- request:
    body: '{"ExpressionAttributeNames":{"#0":"s","#1":"_id","#2":"DocstoreRevision"},"ExpressionAttributeValues":{":0":{"S":"fog"}},"FilterExpression":"#0
      <= :0","ProjectionExpression":"#1, #2","TableName":"docstore-test"}'
    form: {}
    headers:
      Accept-Encoding:
      - identity
      Content-Length:
      - "211"
      Content-Type:
      - application/x-amz-json-1.0
      User-Agent:
      - aws-sdk-go/1.16.23 (go1.12.4; darwin; amd64)
      X-Amz-Date:
<<<<<<< HEAD
      - 20190419T015705Z
=======
      - 20190422T185451Z
>>>>>>> 1c5e1d6a
      X-Amz-Target:
      - DynamoDB_20120810.Scan
    url: https://dynamodb.us-east-2.amazonaws.com/
    method: POST
  response:
    body: '{"Count":2,"Items":[{"_id":{"S":"testQuery1"},"DocstoreRevision":{"S":"8fbae88f-d580-463a-8454-b68312207f0a"}},{"_id":{"S":"testQuery3"},"DocstoreRevision":{"S":"fe33408c-f9e8-4e2c-b974-08a32d29416b"}}],"ScannedCount":3}'
    headers:
      Connection:
      - keep-alive
      Content-Length:
      - "220"
      Content-Type:
      - application/x-amz-json-1.0
      Date:
<<<<<<< HEAD
      - Fri, 19 Apr 2019 01:57:05 GMT
=======
      - Mon, 22 Apr 2019 18:54:51 GMT
>>>>>>> 1c5e1d6a
      Server:
      - Server
      X-Amz-Crc32:
      - "1348883086"
      X-Amzn-Requestid:
<<<<<<< HEAD
      - AFBP3ICL1T4EB2K2MO6FGJMI4VVV4KQNSO5AEMVJF66Q9ASUAAJG
=======
      - 2GEGH989I4T4114VOQ6T0Q948BVV4KQNSO5AEMVJF66Q9ASUAAJG
>>>>>>> 1c5e1d6a
    status: 200 OK
    code: 200
    duration: ""
- request:
    body: '{"ExpressionAttributeNames":{"#0":"n","#1":"_id","#2":"DocstoreRevision"},"ExpressionAttributeValues":{":0":{"N":"1"}},"FilterExpression":"#0
      = :0","ProjectionExpression":"#1, #2","TableName":"docstore-test"}'
    form: {}
    headers:
      Accept-Encoding:
      - identity
      Content-Length:
      - "208"
      Content-Type:
      - application/x-amz-json-1.0
      User-Agent:
      - aws-sdk-go/1.16.23 (go1.12.4; darwin; amd64)
      X-Amz-Date:
<<<<<<< HEAD
      - 20190419T015706Z
=======
      - 20190422T185451Z
>>>>>>> 1c5e1d6a
      X-Amz-Target:
      - DynamoDB_20120810.Scan
    url: https://dynamodb.us-east-2.amazonaws.com/
    method: POST
  response:
    body: '{"Count":1,"Items":[{"_id":{"S":"testQuery2"},"DocstoreRevision":{"S":"4f0a5825-0d8f-450e-b7f2-bf4f0152e5d4"}}],"ScannedCount":3}'
    headers:
      Connection:
      - keep-alive
      Content-Length:
      - "129"
      Content-Type:
      - application/x-amz-json-1.0
      Date:
<<<<<<< HEAD
      - Fri, 19 Apr 2019 01:57:05 GMT
=======
      - Mon, 22 Apr 2019 18:54:51 GMT
>>>>>>> 1c5e1d6a
      Server:
      - Server
      X-Amz-Crc32:
      - "309726701"
      X-Amzn-Requestid:
<<<<<<< HEAD
      - 6PS7GPS4H09ICODL7RD99779FJVV4KQNSO5AEMVJF66Q9ASUAAJG
=======
      - 2KMVVU6BT10JQN64INNE9A7SUJVV4KQNSO5AEMVJF66Q9ASUAAJG
>>>>>>> 1c5e1d6a
    status: 200 OK
    code: 200
    duration: ""
- request:
    body: '{"ExpressionAttributeNames":{"#0":"s","#1":"_id","#2":"DocstoreRevision"},"ExpressionAttributeValues":{":0":{"S":"foo"}},"FilterExpression":"#0
      = :0","ProjectionExpression":"#1, #2","TableName":"docstore-test"}'
    form: {}
    headers:
      Accept-Encoding:
      - identity
      Content-Length:
      - "210"
      Content-Type:
      - application/x-amz-json-1.0
      User-Agent:
      - aws-sdk-go/1.16.23 (go1.12.4; darwin; amd64)
      X-Amz-Date:
<<<<<<< HEAD
      - 20190419T015706Z
=======
      - 20190422T185451Z
>>>>>>> 1c5e1d6a
      X-Amz-Target:
      - DynamoDB_20120810.Scan
    url: https://dynamodb.us-east-2.amazonaws.com/
    method: POST
  response:
    body: '{"Count":1,"Items":[{"_id":{"S":"testQuery2"},"DocstoreRevision":{"S":"4f0a5825-0d8f-450e-b7f2-bf4f0152e5d4"}}],"ScannedCount":3}'
    headers:
      Connection:
      - keep-alive
      Content-Length:
      - "129"
      Content-Type:
      - application/x-amz-json-1.0
      Date:
<<<<<<< HEAD
      - Fri, 19 Apr 2019 01:57:06 GMT
=======
      - Mon, 22 Apr 2019 18:54:51 GMT
>>>>>>> 1c5e1d6a
      Server:
      - Server
      X-Amz-Crc32:
      - "309726701"
      X-Amzn-Requestid:
<<<<<<< HEAD
      - K9PI3N5CDG7S0R90LFROI1DNCJVV4KQNSO5AEMVJF66Q9ASUAAJG
=======
      - UP99EQA4FIFDPOEGQBA3RE9VLBVV4KQNSO5AEMVJF66Q9ASUAAJG
>>>>>>> 1c5e1d6a
    status: 200 OK
    code: 200
    duration: ""
- request:
    body: '{"ExpressionAttributeNames":{"#0":"n","#1":"_id","#2":"DocstoreRevision"},"ExpressionAttributeValues":{":0":{"N":"1"}},"FilterExpression":"#0
      >= :0","ProjectionExpression":"#1, #2","TableName":"docstore-test"}'
    form: {}
    headers:
      Accept-Encoding:
      - identity
      Content-Length:
      - "209"
      Content-Type:
      - application/x-amz-json-1.0
      User-Agent:
      - aws-sdk-go/1.16.23 (go1.12.4; darwin; amd64)
      X-Amz-Date:
<<<<<<< HEAD
      - 20190419T015706Z
=======
      - 20190422T185451Z
>>>>>>> 1c5e1d6a
      X-Amz-Target:
      - DynamoDB_20120810.Scan
    url: https://dynamodb.us-east-2.amazonaws.com/
    method: POST
  response:
    body: '{"Count":2,"Items":[{"_id":{"S":"testQuery2"},"DocstoreRevision":{"S":"4f0a5825-0d8f-450e-b7f2-bf4f0152e5d4"}},{"_id":{"S":"testQuery3"},"DocstoreRevision":{"S":"fe33408c-f9e8-4e2c-b974-08a32d29416b"}}],"ScannedCount":3}'
    headers:
      Connection:
      - keep-alive
      Content-Length:
      - "220"
      Content-Type:
      - application/x-amz-json-1.0
      Date:
<<<<<<< HEAD
      - Fri, 19 Apr 2019 01:57:06 GMT
=======
      - Mon, 22 Apr 2019 18:54:51 GMT
>>>>>>> 1c5e1d6a
      Server:
      - Server
      X-Amz-Crc32:
      - "4072862605"
      X-Amzn-Requestid:
<<<<<<< HEAD
      - K3NS4ABLUB27RB402D1ONQKTLFVV4KQNSO5AEMVJF66Q9ASUAAJG
=======
      - JBIP2IFIR8MP8A86Q0ATUPF3PVVV4KQNSO5AEMVJF66Q9ASUAAJG
>>>>>>> 1c5e1d6a
    status: 200 OK
    code: 200
    duration: ""
- request:
    body: '{"ExpressionAttributeNames":{"#0":"s","#1":"_id","#2":"DocstoreRevision"},"ExpressionAttributeValues":{":0":{"S":"fog"}},"FilterExpression":"#0
      >= :0","ProjectionExpression":"#1, #2","TableName":"docstore-test"}'
    form: {}
    headers:
      Accept-Encoding:
      - identity
      Content-Length:
      - "211"
      Content-Type:
      - application/x-amz-json-1.0
      User-Agent:
      - aws-sdk-go/1.16.23 (go1.12.4; darwin; amd64)
      X-Amz-Date:
<<<<<<< HEAD
      - 20190419T015706Z
=======
      - 20190422T185451Z
>>>>>>> 1c5e1d6a
      X-Amz-Target:
      - DynamoDB_20120810.Scan
    url: https://dynamodb.us-east-2.amazonaws.com/
    method: POST
  response:
    body: '{"Count":2,"Items":[{"_id":{"S":"testQuery2"},"DocstoreRevision":{"S":"4f0a5825-0d8f-450e-b7f2-bf4f0152e5d4"}},{"_id":{"S":"testQuery3"},"DocstoreRevision":{"S":"fe33408c-f9e8-4e2c-b974-08a32d29416b"}}],"ScannedCount":3}'
    headers:
      Connection:
      - keep-alive
      Content-Length:
      - "220"
      Content-Type:
      - application/x-amz-json-1.0
      Date:
<<<<<<< HEAD
      - Fri, 19 Apr 2019 01:57:06 GMT
=======
      - Mon, 22 Apr 2019 18:54:51 GMT
>>>>>>> 1c5e1d6a
      Server:
      - Server
      X-Amz-Crc32:
      - "4072862605"
      X-Amzn-Requestid:
<<<<<<< HEAD
      - CKM77KLBD6R8AE5KMKFQVRVGMRVV4KQNSO5AEMVJF66Q9ASUAAJG
=======
      - CNLG0UQRC3CP6B62QQ3I3NCFVFVV4KQNSO5AEMVJF66Q9ASUAAJG
>>>>>>> 1c5e1d6a
    status: 200 OK
    code: 200
    duration: ""
- request:
    body: '{"ExpressionAttributeNames":{"#0":"n","#1":"_id","#2":"DocstoreRevision"},"ExpressionAttributeValues":{":0":{"N":"1"}},"FilterExpression":"#0
      > :0","ProjectionExpression":"#1, #2","TableName":"docstore-test"}'
    form: {}
    headers:
      Accept-Encoding:
      - identity
      Content-Length:
      - "208"
      Content-Type:
      - application/x-amz-json-1.0
      User-Agent:
      - aws-sdk-go/1.16.23 (go1.12.4; darwin; amd64)
      X-Amz-Date:
<<<<<<< HEAD
      - 20190419T015706Z
=======
      - 20190422T185451Z
>>>>>>> 1c5e1d6a
      X-Amz-Target:
      - DynamoDB_20120810.Scan
    url: https://dynamodb.us-east-2.amazonaws.com/
    method: POST
  response:
    body: '{"Count":1,"Items":[{"_id":{"S":"testQuery3"},"DocstoreRevision":{"S":"fe33408c-f9e8-4e2c-b974-08a32d29416b"}}],"ScannedCount":3}'
    headers:
      Connection:
      - keep-alive
      Content-Length:
      - "129"
      Content-Type:
      - application/x-amz-json-1.0
      Date:
<<<<<<< HEAD
      - Fri, 19 Apr 2019 01:57:06 GMT
=======
      - Mon, 22 Apr 2019 18:54:51 GMT
>>>>>>> 1c5e1d6a
      Server:
      - Server
      X-Amz-Crc32:
      - "2879752239"
      X-Amzn-Requestid:
<<<<<<< HEAD
      - QH0P8S9L0E85OVP2MHQE7O4VNRVV4KQNSO5AEMVJF66Q9ASUAAJG
=======
      - MQI04HNDC2B9C8UOT0G6AIAS3BVV4KQNSO5AEMVJF66Q9ASUAAJG
>>>>>>> 1c5e1d6a
    status: 200 OK
    code: 200
    duration: ""
- request:
    body: '{"ExpressionAttributeNames":{"#0":"s","#1":"_id","#2":"DocstoreRevision"},"ExpressionAttributeValues":{":0":{"S":"fog"}},"FilterExpression":"#0
      > :0","ProjectionExpression":"#1, #2","TableName":"docstore-test"}'
    form: {}
    headers:
      Accept-Encoding:
      - identity
      Content-Length:
      - "210"
      Content-Type:
      - application/x-amz-json-1.0
      User-Agent:
      - aws-sdk-go/1.16.23 (go1.12.4; darwin; amd64)
      X-Amz-Date:
<<<<<<< HEAD
      - 20190419T015706Z
=======
      - 20190422T185451Z
>>>>>>> 1c5e1d6a
      X-Amz-Target:
      - DynamoDB_20120810.Scan
    url: https://dynamodb.us-east-2.amazonaws.com/
    method: POST
  response:
    body: '{"Count":1,"Items":[{"_id":{"S":"testQuery2"},"DocstoreRevision":{"S":"4f0a5825-0d8f-450e-b7f2-bf4f0152e5d4"}}],"ScannedCount":3}'
    headers:
      Connection:
      - keep-alive
      Content-Length:
      - "129"
      Content-Type:
      - application/x-amz-json-1.0
      Date:
<<<<<<< HEAD
      - Fri, 19 Apr 2019 01:57:06 GMT
=======
      - Mon, 22 Apr 2019 18:54:51 GMT
>>>>>>> 1c5e1d6a
      Server:
      - Server
      X-Amz-Crc32:
      - "309726701"
      X-Amzn-Requestid:
<<<<<<< HEAD
      - MBNQK0E9HV1IUJOPV15UJKNV3NVV4KQNSO5AEMVJF66Q9ASUAAJG
=======
      - V9092GPBIRQDHK2EB9V6OJ8INVVV4KQNSO5AEMVJF66Q9ASUAAJG
>>>>>>> 1c5e1d6a
    status: 200 OK
    code: 200
    duration: ""
- request:
    body: '{"ExpressionAttributeNames":{"#0":"n","#1":"_id","#2":"DocstoreRevision"},"ExpressionAttributeValues":{":0":{"N":"-4"}},"FilterExpression":"#0
      >= :0","ProjectionExpression":"#1, #2","TableName":"docstore-test"}'
    form: {}
    headers:
      Accept-Encoding:
      - identity
      Content-Length:
      - "210"
      Content-Type:
      - application/x-amz-json-1.0
      User-Agent:
      - aws-sdk-go/1.16.23 (go1.12.4; darwin; amd64)
      X-Amz-Date:
<<<<<<< HEAD
      - 20190419T015706Z
=======
      - 20190422T185452Z
>>>>>>> 1c5e1d6a
      X-Amz-Target:
      - DynamoDB_20120810.Scan
    url: https://dynamodb.us-east-2.amazonaws.com/
    method: POST
  response:
    body: '{"Count":3,"Items":[{"_id":{"S":"testQuery1"},"DocstoreRevision":{"S":"8fbae88f-d580-463a-8454-b68312207f0a"}},{"_id":{"S":"testQuery2"},"DocstoreRevision":{"S":"4f0a5825-0d8f-450e-b7f2-bf4f0152e5d4"}},{"_id":{"S":"testQuery3"},"DocstoreRevision":{"S":"fe33408c-f9e8-4e2c-b974-08a32d29416b"}}],"ScannedCount":3}'
    headers:
      Connection:
      - keep-alive
      Content-Length:
      - "311"
      Content-Type:
      - application/x-amz-json-1.0
      Date:
<<<<<<< HEAD
      - Fri, 19 Apr 2019 01:57:06 GMT
=======
      - Mon, 22 Apr 2019 18:54:51 GMT
>>>>>>> 1c5e1d6a
      Server:
      - Server
      X-Amz-Crc32:
      - "1556748996"
      X-Amzn-Requestid:
<<<<<<< HEAD
      - QRPIDQCR4ELGJK8CJH18PRI8IBVV4KQNSO5AEMVJF66Q9ASUAAJG
=======
      - TJ362114QNKA8TK3609HLFN9BVVV4KQNSO5AEMVJF66Q9ASUAAJG
>>>>>>> 1c5e1d6a
    status: 200 OK
    code: 200
    duration: ""<|MERGE_RESOLUTION|>--- conflicted
+++ resolved
@@ -14,10 +14,7 @@
       User-Agent:
       - aws-sdk-go/1.16.23 (go1.12.4; darwin; amd64)
       X-Amz-Date:
-<<<<<<< HEAD
-      - 20190419T015704Z
-=======
-      - 20190422T185451Z
+      - 20190422T233022Z
       X-Amz-Target:
       - DynamoDB_20120810.DescribeTable
     url: https://dynamodb.us-east-2.amazonaws.com/
@@ -32,13 +29,13 @@
       Content-Type:
       - application/x-amz-json-1.0
       Date:
-      - Mon, 22 Apr 2019 18:54:51 GMT
+      - Mon, 22 Apr 2019 23:30:22 GMT
       Server:
       - Server
       X-Amz-Crc32:
       - "3397536754"
       X-Amzn-Requestid:
-      - CFPE17QCONA9JIV8E1PO6T239JVV4KQNSO5AEMVJF66Q9ASUAAJG
+      - U2MVB7ILJPID2B04DN6M7FR95FVV4KQNSO5AEMVJF66Q9ASUAAJG
     status: 200 OK
     code: 200
     duration: ""
@@ -53,10 +50,9 @@
       Content-Type:
       - application/x-amz-json-1.0
       User-Agent:
-      - aws-sdk-go/1.16.23 (go1.12; linux; amd64)
-      X-Amz-Date:
-      - 20190422T185451Z
->>>>>>> 1c5e1d6a
+      - aws-sdk-go/1.16.23 (go1.12.4; darwin; amd64)
+      X-Amz-Date:
+      - 20190422T233022Z
       X-Amz-Target:
       - DynamoDB_20120810.Scan
     url: https://dynamodb.us-east-2.amazonaws.com/
@@ -72,21 +68,13 @@
       Content-Type:
       - application/x-amz-json-1.0
       Date:
-<<<<<<< HEAD
-      - Fri, 19 Apr 2019 01:57:04 GMT
-=======
-      - Mon, 22 Apr 2019 18:54:51 GMT
->>>>>>> 1c5e1d6a
+      - Mon, 22 Apr 2019 23:30:22 GMT
       Server:
       - Server
       X-Amz-Crc32:
       - "390430161"
       X-Amzn-Requestid:
-<<<<<<< HEAD
-      - 25144QM233R540CCQAE6P5VJAJVV4KQNSO5AEMVJF66Q9ASUAAJG
-=======
-      - NN8QJVKNLHJGVQ3VDBDAOCDJFVVV4KQNSO5AEMVJF66Q9ASUAAJG
->>>>>>> 1c5e1d6a
+      - GS1R34CS7M6SD3VG9QKB35OK8JVV4KQNSO5AEMVJF66Q9ASUAAJG
     status: 200 OK
     code: 200
     duration: ""
@@ -103,11 +91,7 @@
       User-Agent:
       - aws-sdk-go/1.16.23 (go1.12.4; darwin; amd64)
       X-Amz-Date:
-<<<<<<< HEAD
-      - 20190419T015704Z
-=======
-      - 20190422T185451Z
->>>>>>> 1c5e1d6a
+      - 20190422T233022Z
       X-Amz-Target:
       - DynamoDB_20120810.Scan
     url: https://dynamodb.us-east-2.amazonaws.com/
@@ -123,21 +107,13 @@
       Content-Type:
       - application/x-amz-json-1.0
       Date:
-<<<<<<< HEAD
-      - Fri, 19 Apr 2019 01:57:04 GMT
-=======
-      - Mon, 22 Apr 2019 18:54:51 GMT
->>>>>>> 1c5e1d6a
+      - Mon, 22 Apr 2019 23:30:22 GMT
       Server:
       - Server
       X-Amz-Crc32:
       - "390430161"
       X-Amzn-Requestid:
-<<<<<<< HEAD
-      - JB6HONU2JTALA6GC87192GJQM7VV4KQNSO5AEMVJF66Q9ASUAAJG
-=======
-      - HENAJEATP8639G4ID6FR0IACQRVV4KQNSO5AEMVJF66Q9ASUAAJG
->>>>>>> 1c5e1d6a
+      - H37NGN25PVS8BMTO7ERKQ4IJONVV4KQNSO5AEMVJF66Q9ASUAAJG
     status: 200 OK
     code: 200
     duration: ""
@@ -155,11 +131,7 @@
       User-Agent:
       - aws-sdk-go/1.16.23 (go1.12.4; darwin; amd64)
       X-Amz-Date:
-<<<<<<< HEAD
-      - 20190419T015704Z
-=======
-      - 20190422T185451Z
->>>>>>> 1c5e1d6a
+      - 20190422T233022Z
       X-Amz-Target:
       - DynamoDB_20120810.TransactWriteItems
     url: https://dynamodb.us-east-2.amazonaws.com/
@@ -174,21 +146,13 @@
       Content-Type:
       - application/x-amz-json-1.0
       Date:
-<<<<<<< HEAD
-      - Fri, 19 Apr 2019 01:57:04 GMT
-=======
-      - Mon, 22 Apr 2019 18:54:51 GMT
->>>>>>> 1c5e1d6a
+      - Mon, 22 Apr 2019 23:30:22 GMT
       Server:
       - Server
       X-Amz-Crc32:
       - "2745614147"
       X-Amzn-Requestid:
-<<<<<<< HEAD
-      - VC15O87LE1IHR3POOE4IV0ODD7VV4KQNSO5AEMVJF66Q9ASUAAJG
-=======
-      - QFJ0L7F5AFMUVRBS74476P0OQBVV4KQNSO5AEMVJF66Q9ASUAAJG
->>>>>>> 1c5e1d6a
+      - 3FEM27B0K05Q99MLQC5OECV9MVVV4KQNSO5AEMVJF66Q9ASUAAJG
     status: 200 OK
     code: 200
     duration: ""
@@ -206,11 +170,7 @@
       User-Agent:
       - aws-sdk-go/1.16.23 (go1.12.4; darwin; amd64)
       X-Amz-Date:
-<<<<<<< HEAD
-      - 20190419T015704Z
-=======
-      - 20190422T185451Z
->>>>>>> 1c5e1d6a
+      - 20190422T233022Z
       X-Amz-Target:
       - DynamoDB_20120810.TransactWriteItems
     url: https://dynamodb.us-east-2.amazonaws.com/
@@ -225,21 +185,13 @@
       Content-Type:
       - application/x-amz-json-1.0
       Date:
-<<<<<<< HEAD
-      - Fri, 19 Apr 2019 01:57:04 GMT
-=======
-      - Mon, 22 Apr 2019 18:54:51 GMT
->>>>>>> 1c5e1d6a
+      - Mon, 22 Apr 2019 23:30:22 GMT
       Server:
       - Server
       X-Amz-Crc32:
       - "2745614147"
       X-Amzn-Requestid:
-<<<<<<< HEAD
-      - 1A4UNM33LUFK5IENLSCKDH1LABVV4KQNSO5AEMVJF66Q9ASUAAJG
-=======
-      - 3FL5O2G3AQOQ7FLQQ0SN0LRU3RVV4KQNSO5AEMVJF66Q9ASUAAJG
->>>>>>> 1c5e1d6a
+      - 880T5TQITT5VRCQLVH034RV2FFVV4KQNSO5AEMVJF66Q9ASUAAJG
     status: 200 OK
     code: 200
     duration: ""
@@ -257,11 +209,7 @@
       User-Agent:
       - aws-sdk-go/1.16.23 (go1.12.4; darwin; amd64)
       X-Amz-Date:
-<<<<<<< HEAD
-      - 20190419T015704Z
-=======
-      - 20190422T185451Z
->>>>>>> 1c5e1d6a
+      - 20190422T233022Z
       X-Amz-Target:
       - DynamoDB_20120810.TransactWriteItems
     url: https://dynamodb.us-east-2.amazonaws.com/
@@ -276,21 +224,13 @@
       Content-Type:
       - application/x-amz-json-1.0
       Date:
-<<<<<<< HEAD
-      - Fri, 19 Apr 2019 01:57:04 GMT
-=======
-      - Mon, 22 Apr 2019 18:54:51 GMT
->>>>>>> 1c5e1d6a
+      - Mon, 22 Apr 2019 23:30:22 GMT
       Server:
       - Server
       X-Amz-Crc32:
       - "2745614147"
       X-Amzn-Requestid:
-<<<<<<< HEAD
-      - NV1FE3CMHPLK7TADRV1E3GLDPFVV4KQNSO5AEMVJF66Q9ASUAAJG
-=======
-      - BJPRJTFL8TBU05MR09DLHMKQ6RVV4KQNSO5AEMVJF66Q9ASUAAJG
->>>>>>> 1c5e1d6a
+      - 4QJE2UJG2I7HJRLEE5GLTU4S3JVV4KQNSO5AEMVJF66Q9ASUAAJG
     status: 200 OK
     code: 200
     duration: ""
@@ -308,11 +248,7 @@
       User-Agent:
       - aws-sdk-go/1.16.23 (go1.12.4; darwin; amd64)
       X-Amz-Date:
-<<<<<<< HEAD
-      - 20190419T015705Z
-=======
-      - 20190422T185451Z
->>>>>>> 1c5e1d6a
+      - 20190422T233022Z
       X-Amz-Target:
       - DynamoDB_20120810.TransactWriteItems
     url: https://dynamodb.us-east-2.amazonaws.com/
@@ -327,21 +263,13 @@
       Content-Type:
       - application/x-amz-json-1.0
       Date:
-<<<<<<< HEAD
-      - Fri, 19 Apr 2019 01:57:04 GMT
-=======
-      - Mon, 22 Apr 2019 18:54:51 GMT
->>>>>>> 1c5e1d6a
+      - Mon, 22 Apr 2019 23:30:22 GMT
       Server:
       - Server
       X-Amz-Crc32:
       - "2745614147"
       X-Amzn-Requestid:
-<<<<<<< HEAD
-      - RNLREV4PLVKEAJ9PU6P9PS9RE7VV4KQNSO5AEMVJF66Q9ASUAAJG
-=======
-      - BLCPPGVVD0IQDL2OHF7DCA97B7VV4KQNSO5AEMVJF66Q9ASUAAJG
->>>>>>> 1c5e1d6a
+      - R6955SDTUOJ7D9CV1D8FKKRA8RVV4KQNSO5AEMVJF66Q9ASUAAJG
     status: 200 OK
     code: 200
     duration: ""
@@ -359,11 +287,7 @@
       User-Agent:
       - aws-sdk-go/1.16.23 (go1.12.4; darwin; amd64)
       X-Amz-Date:
-<<<<<<< HEAD
-      - 20190419T015705Z
-=======
-      - 20190422T185451Z
->>>>>>> 1c5e1d6a
+      - 20190422T233022Z
       X-Amz-Target:
       - DynamoDB_20120810.TransactWriteItems
     url: https://dynamodb.us-east-2.amazonaws.com/
@@ -378,21 +302,13 @@
       Content-Type:
       - application/x-amz-json-1.0
       Date:
-<<<<<<< HEAD
-      - Fri, 19 Apr 2019 01:57:05 GMT
-=======
-      - Mon, 22 Apr 2019 18:54:51 GMT
->>>>>>> 1c5e1d6a
+      - Mon, 22 Apr 2019 23:30:22 GMT
       Server:
       - Server
       X-Amz-Crc32:
       - "2745614147"
       X-Amzn-Requestid:
-<<<<<<< HEAD
-      - QRHMSS5D8U6DV64C817Q2GSG4JVV4KQNSO5AEMVJF66Q9ASUAAJG
-=======
-      - 933P0T741KPBFNDFDAU2TOA53JVV4KQNSO5AEMVJF66Q9ASUAAJG
->>>>>>> 1c5e1d6a
+      - J3HSTF92372M82EUBR4LJVSOSBVV4KQNSO5AEMVJF66Q9ASUAAJG
     status: 200 OK
     code: 200
     duration: ""
@@ -410,11 +326,7 @@
       User-Agent:
       - aws-sdk-go/1.16.23 (go1.12.4; darwin; amd64)
       X-Amz-Date:
-<<<<<<< HEAD
-      - 20190419T015705Z
-=======
-      - 20190422T185451Z
->>>>>>> 1c5e1d6a
+      - 20190422T233023Z
       X-Amz-Target:
       - DynamoDB_20120810.TransactWriteItems
     url: https://dynamodb.us-east-2.amazonaws.com/
@@ -429,21 +341,13 @@
       Content-Type:
       - application/x-amz-json-1.0
       Date:
-<<<<<<< HEAD
-      - Fri, 19 Apr 2019 01:57:05 GMT
-=======
-      - Mon, 22 Apr 2019 18:54:51 GMT
->>>>>>> 1c5e1d6a
+      - Mon, 22 Apr 2019 23:30:23 GMT
       Server:
       - Server
       X-Amz-Crc32:
       - "2745614147"
       X-Amzn-Requestid:
-<<<<<<< HEAD
-      - 43GKE1PHU00PV5H6LS1UMDJBJJVV4KQNSO5AEMVJF66Q9ASUAAJG
-=======
-      - K37AULL7OEJ4C4I3K9RSCOVKQ3VV4KQNSO5AEMVJF66Q9ASUAAJG
->>>>>>> 1c5e1d6a
+      - DDL97SHKKJS29RVJVAJ7G5RDLNVV4KQNSO5AEMVJF66Q9ASUAAJG
     status: 200 OK
     code: 200
     duration: ""
@@ -461,11 +365,7 @@
       User-Agent:
       - aws-sdk-go/1.16.23 (go1.12.4; darwin; amd64)
       X-Amz-Date:
-<<<<<<< HEAD
-      - 20190419T015705Z
-=======
-      - 20190422T185451Z
->>>>>>> 1c5e1d6a
+      - 20190422T233023Z
       X-Amz-Target:
       - DynamoDB_20120810.TransactWriteItems
     url: https://dynamodb.us-east-2.amazonaws.com/
@@ -480,21 +380,13 @@
       Content-Type:
       - application/x-amz-json-1.0
       Date:
-<<<<<<< HEAD
-      - Fri, 19 Apr 2019 01:57:05 GMT
-=======
-      - Mon, 22 Apr 2019 18:54:51 GMT
->>>>>>> 1c5e1d6a
+      - Mon, 22 Apr 2019 23:30:23 GMT
       Server:
       - Server
       X-Amz-Crc32:
       - "2745614147"
       X-Amzn-Requestid:
-<<<<<<< HEAD
-      - U3RR8U1CFSBBTTENHH6VQ621IRVV4KQNSO5AEMVJF66Q9ASUAAJG
-=======
-      - KGM561EJ6GMM26QRI01D2CSLPNVV4KQNSO5AEMVJF66Q9ASUAAJG
->>>>>>> 1c5e1d6a
+      - V9HDURAGD9NLOE24EPCLVBEJ5VVV4KQNSO5AEMVJF66Q9ASUAAJG
     status: 200 OK
     code: 200
     duration: ""
@@ -511,11 +403,7 @@
       User-Agent:
       - aws-sdk-go/1.16.23 (go1.12.4; darwin; amd64)
       X-Amz-Date:
-<<<<<<< HEAD
-      - 20190419T015705Z
-=======
-      - 20190422T185451Z
->>>>>>> 1c5e1d6a
+      - 20190422T233023Z
       X-Amz-Target:
       - DynamoDB_20120810.TransactWriteItems
     url: https://dynamodb.us-east-2.amazonaws.com/
@@ -530,21 +418,13 @@
       Content-Type:
       - application/x-amz-json-1.0
       Date:
-<<<<<<< HEAD
-      - Fri, 19 Apr 2019 01:57:05 GMT
-=======
-      - Mon, 22 Apr 2019 18:54:51 GMT
->>>>>>> 1c5e1d6a
+      - Mon, 22 Apr 2019 23:30:23 GMT
       Server:
       - Server
       X-Amz-Crc32:
       - "2745614147"
       X-Amzn-Requestid:
-<<<<<<< HEAD
-      - H9U9MRGGVL1JUEI6B0NKL1PDURVV4KQNSO5AEMVJF66Q9ASUAAJG
-=======
-      - 665I2BN93O7GD4BRV6VI73RB2NVV4KQNSO5AEMVJF66Q9ASUAAJG
->>>>>>> 1c5e1d6a
+      - 9TQAR708LHUNIG5DQE66ONPI0FVV4KQNSO5AEMVJF66Q9ASUAAJG
     status: 200 OK
     code: 200
     duration: ""
@@ -561,11 +441,7 @@
       User-Agent:
       - aws-sdk-go/1.16.23 (go1.12.4; darwin; amd64)
       X-Amz-Date:
-<<<<<<< HEAD
-      - 20190419T015705Z
-=======
-      - 20190422T185451Z
->>>>>>> 1c5e1d6a
+      - 20190422T233023Z
       X-Amz-Target:
       - DynamoDB_20120810.TransactWriteItems
     url: https://dynamodb.us-east-2.amazonaws.com/
@@ -580,21 +456,13 @@
       Content-Type:
       - application/x-amz-json-1.0
       Date:
-<<<<<<< HEAD
-      - Fri, 19 Apr 2019 01:57:05 GMT
-=======
-      - Mon, 22 Apr 2019 18:54:51 GMT
->>>>>>> 1c5e1d6a
+      - Mon, 22 Apr 2019 23:30:23 GMT
       Server:
       - Server
       X-Amz-Crc32:
       - "2745614147"
       X-Amzn-Requestid:
-<<<<<<< HEAD
-      - 7FHCC840HB6891QSM1TT0AQ55JVV4KQNSO5AEMVJF66Q9ASUAAJG
-=======
-      - AL6KP9OI4K4GP1UPS1PO3PD5JVVV4KQNSO5AEMVJF66Q9ASUAAJG
->>>>>>> 1c5e1d6a
+      - B0LR6KJR66B4MT7K63LG77OC4VVV4KQNSO5AEMVJF66Q9ASUAAJG
     status: 200 OK
     code: 200
     duration: ""
@@ -611,11 +479,7 @@
       User-Agent:
       - aws-sdk-go/1.16.23 (go1.12.4; darwin; amd64)
       X-Amz-Date:
-<<<<<<< HEAD
-      - 20190419T015705Z
-=======
-      - 20190422T185451Z
->>>>>>> 1c5e1d6a
+      - 20190422T233023Z
       X-Amz-Target:
       - DynamoDB_20120810.TransactWriteItems
     url: https://dynamodb.us-east-2.amazonaws.com/
@@ -630,21 +494,13 @@
       Content-Type:
       - application/x-amz-json-1.0
       Date:
-<<<<<<< HEAD
-      - Fri, 19 Apr 2019 01:57:05 GMT
-=======
-      - Mon, 22 Apr 2019 18:54:51 GMT
->>>>>>> 1c5e1d6a
+      - Mon, 22 Apr 2019 23:30:23 GMT
       Server:
       - Server
       X-Amz-Crc32:
       - "2745614147"
       X-Amzn-Requestid:
-<<<<<<< HEAD
-      - DAN0S7LHA2CTOSB06VIKJ73JBJVV4KQNSO5AEMVJF66Q9ASUAAJG
-=======
-      - AQEGPUBN1GPS368KRRK2FJI2PJVV4KQNSO5AEMVJF66Q9ASUAAJG
->>>>>>> 1c5e1d6a
+      - PDV2Q0L03H921HONU60CUJU2N3VV4KQNSO5AEMVJF66Q9ASUAAJG
     status: 200 OK
     code: 200
     duration: ""
@@ -662,11 +518,7 @@
       User-Agent:
       - aws-sdk-go/1.16.23 (go1.12.4; darwin; amd64)
       X-Amz-Date:
-<<<<<<< HEAD
-      - 20190419T015705Z
-=======
-      - 20190422T185451Z
->>>>>>> 1c5e1d6a
+      - 20190422T233023Z
       X-Amz-Target:
       - DynamoDB_20120810.Scan
     url: https://dynamodb.us-east-2.amazonaws.com/
@@ -681,21 +533,13 @@
       Content-Type:
       - application/x-amz-json-1.0
       Date:
-<<<<<<< HEAD
-      - Fri, 19 Apr 2019 01:57:05 GMT
-=======
-      - Mon, 22 Apr 2019 18:54:51 GMT
->>>>>>> 1c5e1d6a
+      - Mon, 22 Apr 2019 23:30:23 GMT
       Server:
       - Server
       X-Amz-Crc32:
       - "3200847524"
       X-Amzn-Requestid:
-<<<<<<< HEAD
-      - 0B1UOJ6B6B9H8QO5EQOCNTMPP7VV4KQNSO5AEMVJF66Q9ASUAAJG
-=======
-      - QKUOFQJAF04MGUHFF60RCRDBF7VV4KQNSO5AEMVJF66Q9ASUAAJG
->>>>>>> 1c5e1d6a
+      - EPL2L7ILCML6CLFLFDHELFL3BNVV4KQNSO5AEMVJF66Q9ASUAAJG
     status: 200 OK
     code: 200
     duration: ""
@@ -713,11 +557,7 @@
       User-Agent:
       - aws-sdk-go/1.16.23 (go1.12.4; darwin; amd64)
       X-Amz-Date:
-<<<<<<< HEAD
-      - 20190419T015705Z
-=======
-      - 20190422T185451Z
->>>>>>> 1c5e1d6a
+      - 20190422T233023Z
       X-Amz-Target:
       - DynamoDB_20120810.Scan
     url: https://dynamodb.us-east-2.amazonaws.com/
@@ -732,21 +572,13 @@
       Content-Type:
       - application/x-amz-json-1.0
       Date:
-<<<<<<< HEAD
-      - Fri, 19 Apr 2019 01:57:05 GMT
-=======
-      - Mon, 22 Apr 2019 18:54:51 GMT
->>>>>>> 1c5e1d6a
+      - Mon, 22 Apr 2019 23:30:23 GMT
       Server:
       - Server
       X-Amz-Crc32:
       - "3200847524"
       X-Amzn-Requestid:
-<<<<<<< HEAD
-      - ORHSD96EVIRHL6A3RHEVE5LS77VV4KQNSO5AEMVJF66Q9ASUAAJG
-=======
-      - OL05J09MGG105HDT63MNRICMBRVV4KQNSO5AEMVJF66Q9ASUAAJG
->>>>>>> 1c5e1d6a
+      - PFMIRE2VS56UIS9J4CAVFLFGTVVV4KQNSO5AEMVJF66Q9ASUAAJG
     status: 200 OK
     code: 200
     duration: ""
@@ -764,11 +596,7 @@
       User-Agent:
       - aws-sdk-go/1.16.23 (go1.12.4; darwin; amd64)
       X-Amz-Date:
-<<<<<<< HEAD
-      - 20190419T015705Z
-=======
-      - 20190422T185451Z
->>>>>>> 1c5e1d6a
+      - 20190422T233023Z
       X-Amz-Target:
       - DynamoDB_20120810.Scan
     url: https://dynamodb.us-east-2.amazonaws.com/
@@ -783,21 +611,13 @@
       Content-Type:
       - application/x-amz-json-1.0
       Date:
-<<<<<<< HEAD
-      - Fri, 19 Apr 2019 01:57:05 GMT
-=======
-      - Mon, 22 Apr 2019 18:54:51 GMT
->>>>>>> 1c5e1d6a
+      - Mon, 22 Apr 2019 23:30:23 GMT
       Server:
       - Server
       X-Amz-Crc32:
       - "3921008460"
       X-Amzn-Requestid:
-<<<<<<< HEAD
-      - Q7GTI09DR0QS1VE8PBKMBDV4SRVV4KQNSO5AEMVJF66Q9ASUAAJG
-=======
-      - 8RUV0AD9R9VFI8Q2CEH56TB1M7VV4KQNSO5AEMVJF66Q9ASUAAJG
->>>>>>> 1c5e1d6a
+      - ICVGO288RNJ4U64H0Q914QG863VV4KQNSO5AEMVJF66Q9ASUAAJG
     status: 200 OK
     code: 200
     duration: ""
@@ -815,11 +635,7 @@
       User-Agent:
       - aws-sdk-go/1.16.23 (go1.12.4; darwin; amd64)
       X-Amz-Date:
-<<<<<<< HEAD
-      - 20190419T015705Z
-=======
-      - 20190422T185451Z
->>>>>>> 1c5e1d6a
+      - 20190422T233023Z
       X-Amz-Target:
       - DynamoDB_20120810.Scan
     url: https://dynamodb.us-east-2.amazonaws.com/
@@ -834,21 +650,13 @@
       Content-Type:
       - application/x-amz-json-1.0
       Date:
-<<<<<<< HEAD
-      - Fri, 19 Apr 2019 01:57:05 GMT
-=======
-      - Mon, 22 Apr 2019 18:54:51 GMT
->>>>>>> 1c5e1d6a
+      - Mon, 22 Apr 2019 23:30:23 GMT
       Server:
       - Server
       X-Amz-Crc32:
       - "1348883086"
       X-Amzn-Requestid:
-<<<<<<< HEAD
-      - AFBP3ICL1T4EB2K2MO6FGJMI4VVV4KQNSO5AEMVJF66Q9ASUAAJG
-=======
-      - 2GEGH989I4T4114VOQ6T0Q948BVV4KQNSO5AEMVJF66Q9ASUAAJG
->>>>>>> 1c5e1d6a
+      - 224U3J375SSLKD3PUN4EDTC4JVVV4KQNSO5AEMVJF66Q9ASUAAJG
     status: 200 OK
     code: 200
     duration: ""
@@ -866,11 +674,7 @@
       User-Agent:
       - aws-sdk-go/1.16.23 (go1.12.4; darwin; amd64)
       X-Amz-Date:
-<<<<<<< HEAD
-      - 20190419T015706Z
-=======
-      - 20190422T185451Z
->>>>>>> 1c5e1d6a
+      - 20190422T233023Z
       X-Amz-Target:
       - DynamoDB_20120810.Scan
     url: https://dynamodb.us-east-2.amazonaws.com/
@@ -885,21 +689,13 @@
       Content-Type:
       - application/x-amz-json-1.0
       Date:
-<<<<<<< HEAD
-      - Fri, 19 Apr 2019 01:57:05 GMT
-=======
-      - Mon, 22 Apr 2019 18:54:51 GMT
->>>>>>> 1c5e1d6a
+      - Mon, 22 Apr 2019 23:30:23 GMT
       Server:
       - Server
       X-Amz-Crc32:
       - "309726701"
       X-Amzn-Requestid:
-<<<<<<< HEAD
-      - 6PS7GPS4H09ICODL7RD99779FJVV4KQNSO5AEMVJF66Q9ASUAAJG
-=======
-      - 2KMVVU6BT10JQN64INNE9A7SUJVV4KQNSO5AEMVJF66Q9ASUAAJG
->>>>>>> 1c5e1d6a
+      - VT6S2KMFQJRJ5O4FV67BHSM0KJVV4KQNSO5AEMVJF66Q9ASUAAJG
     status: 200 OK
     code: 200
     duration: ""
@@ -917,11 +713,7 @@
       User-Agent:
       - aws-sdk-go/1.16.23 (go1.12.4; darwin; amd64)
       X-Amz-Date:
-<<<<<<< HEAD
-      - 20190419T015706Z
-=======
-      - 20190422T185451Z
->>>>>>> 1c5e1d6a
+      - 20190422T233023Z
       X-Amz-Target:
       - DynamoDB_20120810.Scan
     url: https://dynamodb.us-east-2.amazonaws.com/
@@ -936,21 +728,13 @@
       Content-Type:
       - application/x-amz-json-1.0
       Date:
-<<<<<<< HEAD
-      - Fri, 19 Apr 2019 01:57:06 GMT
-=======
-      - Mon, 22 Apr 2019 18:54:51 GMT
->>>>>>> 1c5e1d6a
+      - Mon, 22 Apr 2019 23:30:23 GMT
       Server:
       - Server
       X-Amz-Crc32:
       - "309726701"
       X-Amzn-Requestid:
-<<<<<<< HEAD
-      - K9PI3N5CDG7S0R90LFROI1DNCJVV4KQNSO5AEMVJF66Q9ASUAAJG
-=======
-      - UP99EQA4FIFDPOEGQBA3RE9VLBVV4KQNSO5AEMVJF66Q9ASUAAJG
->>>>>>> 1c5e1d6a
+      - 7B0N6TPQLHS8K6AE2BUJ0946ENVV4KQNSO5AEMVJF66Q9ASUAAJG
     status: 200 OK
     code: 200
     duration: ""
@@ -968,11 +752,7 @@
       User-Agent:
       - aws-sdk-go/1.16.23 (go1.12.4; darwin; amd64)
       X-Amz-Date:
-<<<<<<< HEAD
-      - 20190419T015706Z
-=======
-      - 20190422T185451Z
->>>>>>> 1c5e1d6a
+      - 20190422T233023Z
       X-Amz-Target:
       - DynamoDB_20120810.Scan
     url: https://dynamodb.us-east-2.amazonaws.com/
@@ -987,21 +767,13 @@
       Content-Type:
       - application/x-amz-json-1.0
       Date:
-<<<<<<< HEAD
-      - Fri, 19 Apr 2019 01:57:06 GMT
-=======
-      - Mon, 22 Apr 2019 18:54:51 GMT
->>>>>>> 1c5e1d6a
+      - Mon, 22 Apr 2019 23:30:23 GMT
       Server:
       - Server
       X-Amz-Crc32:
       - "4072862605"
       X-Amzn-Requestid:
-<<<<<<< HEAD
-      - K3NS4ABLUB27RB402D1ONQKTLFVV4KQNSO5AEMVJF66Q9ASUAAJG
-=======
-      - JBIP2IFIR8MP8A86Q0ATUPF3PVVV4KQNSO5AEMVJF66Q9ASUAAJG
->>>>>>> 1c5e1d6a
+      - IL0V4C5RSA5U7M41VQ0DJP7TNVVV4KQNSO5AEMVJF66Q9ASUAAJG
     status: 200 OK
     code: 200
     duration: ""
@@ -1019,11 +791,7 @@
       User-Agent:
       - aws-sdk-go/1.16.23 (go1.12.4; darwin; amd64)
       X-Amz-Date:
-<<<<<<< HEAD
-      - 20190419T015706Z
-=======
-      - 20190422T185451Z
->>>>>>> 1c5e1d6a
+      - 20190422T233024Z
       X-Amz-Target:
       - DynamoDB_20120810.Scan
     url: https://dynamodb.us-east-2.amazonaws.com/
@@ -1038,21 +806,13 @@
       Content-Type:
       - application/x-amz-json-1.0
       Date:
-<<<<<<< HEAD
-      - Fri, 19 Apr 2019 01:57:06 GMT
-=======
-      - Mon, 22 Apr 2019 18:54:51 GMT
->>>>>>> 1c5e1d6a
+      - Mon, 22 Apr 2019 23:30:24 GMT
       Server:
       - Server
       X-Amz-Crc32:
       - "4072862605"
       X-Amzn-Requestid:
-<<<<<<< HEAD
-      - CKM77KLBD6R8AE5KMKFQVRVGMRVV4KQNSO5AEMVJF66Q9ASUAAJG
-=======
-      - CNLG0UQRC3CP6B62QQ3I3NCFVFVV4KQNSO5AEMVJF66Q9ASUAAJG
->>>>>>> 1c5e1d6a
+      - V675TQVO564CVOS7IED6C678VVVV4KQNSO5AEMVJF66Q9ASUAAJG
     status: 200 OK
     code: 200
     duration: ""
@@ -1070,11 +830,7 @@
       User-Agent:
       - aws-sdk-go/1.16.23 (go1.12.4; darwin; amd64)
       X-Amz-Date:
-<<<<<<< HEAD
-      - 20190419T015706Z
-=======
-      - 20190422T185451Z
->>>>>>> 1c5e1d6a
+      - 20190422T233024Z
       X-Amz-Target:
       - DynamoDB_20120810.Scan
     url: https://dynamodb.us-east-2.amazonaws.com/
@@ -1089,21 +845,13 @@
       Content-Type:
       - application/x-amz-json-1.0
       Date:
-<<<<<<< HEAD
-      - Fri, 19 Apr 2019 01:57:06 GMT
-=======
-      - Mon, 22 Apr 2019 18:54:51 GMT
->>>>>>> 1c5e1d6a
+      - Mon, 22 Apr 2019 23:30:24 GMT
       Server:
       - Server
       X-Amz-Crc32:
       - "2879752239"
       X-Amzn-Requestid:
-<<<<<<< HEAD
-      - QH0P8S9L0E85OVP2MHQE7O4VNRVV4KQNSO5AEMVJF66Q9ASUAAJG
-=======
-      - MQI04HNDC2B9C8UOT0G6AIAS3BVV4KQNSO5AEMVJF66Q9ASUAAJG
->>>>>>> 1c5e1d6a
+      - D6FAOLF6FFN02VNDS7V5998RCBVV4KQNSO5AEMVJF66Q9ASUAAJG
     status: 200 OK
     code: 200
     duration: ""
@@ -1121,11 +869,7 @@
       User-Agent:
       - aws-sdk-go/1.16.23 (go1.12.4; darwin; amd64)
       X-Amz-Date:
-<<<<<<< HEAD
-      - 20190419T015706Z
-=======
-      - 20190422T185451Z
->>>>>>> 1c5e1d6a
+      - 20190422T233024Z
       X-Amz-Target:
       - DynamoDB_20120810.Scan
     url: https://dynamodb.us-east-2.amazonaws.com/
@@ -1140,21 +884,13 @@
       Content-Type:
       - application/x-amz-json-1.0
       Date:
-<<<<<<< HEAD
-      - Fri, 19 Apr 2019 01:57:06 GMT
-=======
-      - Mon, 22 Apr 2019 18:54:51 GMT
->>>>>>> 1c5e1d6a
+      - Mon, 22 Apr 2019 23:30:24 GMT
       Server:
       - Server
       X-Amz-Crc32:
       - "309726701"
       X-Amzn-Requestid:
-<<<<<<< HEAD
-      - MBNQK0E9HV1IUJOPV15UJKNV3NVV4KQNSO5AEMVJF66Q9ASUAAJG
-=======
-      - V9092GPBIRQDHK2EB9V6OJ8INVVV4KQNSO5AEMVJF66Q9ASUAAJG
->>>>>>> 1c5e1d6a
+      - PU8PP9ORR3HGHAL4T1BUOIF3D7VV4KQNSO5AEMVJF66Q9ASUAAJG
     status: 200 OK
     code: 200
     duration: ""
@@ -1172,11 +908,7 @@
       User-Agent:
       - aws-sdk-go/1.16.23 (go1.12.4; darwin; amd64)
       X-Amz-Date:
-<<<<<<< HEAD
-      - 20190419T015706Z
-=======
-      - 20190422T185452Z
->>>>>>> 1c5e1d6a
+      - 20190422T233024Z
       X-Amz-Target:
       - DynamoDB_20120810.Scan
     url: https://dynamodb.us-east-2.amazonaws.com/
@@ -1191,21 +923,13 @@
       Content-Type:
       - application/x-amz-json-1.0
       Date:
-<<<<<<< HEAD
-      - Fri, 19 Apr 2019 01:57:06 GMT
-=======
-      - Mon, 22 Apr 2019 18:54:51 GMT
->>>>>>> 1c5e1d6a
+      - Mon, 22 Apr 2019 23:30:24 GMT
       Server:
       - Server
       X-Amz-Crc32:
       - "1556748996"
       X-Amzn-Requestid:
-<<<<<<< HEAD
-      - QRPIDQCR4ELGJK8CJH18PRI8IBVV4KQNSO5AEMVJF66Q9ASUAAJG
-=======
-      - TJ362114QNKA8TK3609HLFN9BVVV4KQNSO5AEMVJF66Q9ASUAAJG
->>>>>>> 1c5e1d6a
+      - O7C49214R4LJ3DJ0PLD7LLH8S7VV4KQNSO5AEMVJF66Q9ASUAAJG
     status: 200 OK
     code: 200
     duration: ""