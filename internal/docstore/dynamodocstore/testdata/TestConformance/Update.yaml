---
version: 1
interactions:
- request:
    body: '{"ClientRequestToken":"4c3deab2-a4b4-475d-a3af-be8fb56987c7","TransactItems":[{"Put":{"Item":{"DocstoreRevision":{"S":"4eb7649c-6c93-4780-8979-d1830356f2a5"},"_id":{"S":"testUpdate"},"_kind":{"S":"update"},"a":{"S":"A"},"b":{"S":"B"}},"TableName":"docstore-test"}}]}'
    form: {}
    headers:
      Accept-Encoding:
      - identity
      Content-Length:
      - "266"
      Content-Type:
      - application/x-amz-json-1.0
      User-Agent:
      - aws-sdk-go/1.16.23 (go1.12.4; darwin; amd64)
      X-Amz-Date:
<<<<<<< HEAD
      - 20190419T015701Z
=======
      - 20190422T185450Z
>>>>>>> 1c5e1d6a
      X-Amz-Target:
      - DynamoDB_20120810.TransactWriteItems
    url: https://dynamodb.us-east-2.amazonaws.com/
    method: POST
  response:
    body: '{}'
    headers:
      Connection:
      - keep-alive
      Content-Length:
      - "2"
      Content-Type:
      - application/x-amz-json-1.0
      Date:
<<<<<<< HEAD
      - Fri, 19 Apr 2019 01:57:01 GMT
=======
      - Mon, 22 Apr 2019 18:54:50 GMT
>>>>>>> 1c5e1d6a
      Server:
      - Server
      X-Amz-Crc32:
      - "2745614147"
      X-Amzn-Requestid:
<<<<<<< HEAD
      - 3QRN8A001VIC27LP0O3D97AAJ3VV4KQNSO5AEMVJF66Q9ASUAAJG
=======
      - LJO8I7QBE5G4UIF1I7HU9AK8SRVV4KQNSO5AEMVJF66Q9ASUAAJG
>>>>>>> 1c5e1d6a
    status: 200 OK
    code: 200
    duration: ""
- request:
    body: '{"ClientRequestToken":"1d844845-17e9-44ae-b78a-e151c0075592","TransactItems":[{"Update":{"ConditionExpression":"attribute_exists
      (#0)","ExpressionAttributeNames":{"#0":"_kind","#1":"b","#2":"a","#3":"c","#4":"DocstoreRevision"},"ExpressionAttributeValues":{":0":{"S":"X"},":1":{"S":"C"},":2":{"S":"7f581852-6f18-44be-8233-50eab13935f3"}},"Key":{"_id":{"S":"testUpdate"},"_kind":{"S":"update"}},"TableName":"docstore-test","UpdateExpression":"REMOVE
      #1\nSET #2 = :0, #3 = :1, #4 = :2\n"}}]}'
    form: {}
    headers:
      Accept-Encoding:
      - identity
      Content-Length:
      - "489"
      Content-Type:
      - application/x-amz-json-1.0
      User-Agent:
      - aws-sdk-go/1.16.23 (go1.12.4; darwin; amd64)
      X-Amz-Date:
<<<<<<< HEAD
      - 20190419T015701Z
=======
      - 20190422T185450Z
>>>>>>> 1c5e1d6a
      X-Amz-Target:
      - DynamoDB_20120810.TransactWriteItems
    url: https://dynamodb.us-east-2.amazonaws.com/
    method: POST
  response:
    body: '{}'
    headers:
      Connection:
      - keep-alive
      Content-Length:
      - "2"
      Content-Type:
      - application/x-amz-json-1.0
      Date:
<<<<<<< HEAD
      - Fri, 19 Apr 2019 01:57:01 GMT
=======
      - Mon, 22 Apr 2019 18:54:50 GMT
>>>>>>> 1c5e1d6a
      Server:
      - Server
      X-Amz-Crc32:
      - "2745614147"
      X-Amzn-Requestid:
<<<<<<< HEAD
      - MG61G1Q9C4J6AJBCE47GOQP8HFVV4KQNSO5AEMVJF66Q9ASUAAJG
=======
      - 671DOGNRS7VU74CGGEH28EBCM7VV4KQNSO5AEMVJF66Q9ASUAAJG
>>>>>>> 1c5e1d6a
    status: 200 OK
    code: 200
    duration: ""
- request:
    body: '{"TransactItems":[{"Get":{"Key":{"_id":{"S":"testUpdate"},"_kind":{"S":"update"}},"TableName":"docstore-test"}}]}'
    form: {}
    headers:
      Accept-Encoding:
      - identity
      Content-Length:
      - "113"
      Content-Type:
      - application/x-amz-json-1.0
      User-Agent:
      - aws-sdk-go/1.16.23 (go1.12.4; darwin; amd64)
      X-Amz-Date:
<<<<<<< HEAD
      - 20190419T015702Z
=======
      - 20190422T185450Z
>>>>>>> 1c5e1d6a
      X-Amz-Target:
      - DynamoDB_20120810.TransactGetItems
    url: https://dynamodb.us-east-2.amazonaws.com/
    method: POST
  response:
    body: '{"Responses":[{"Item":{"a":{"S":"X"},"_id":{"S":"testUpdate"},"c":{"S":"C"},"_kind":{"S":"update"},"DocstoreRevision":{"S":"7f581852-6f18-44be-8233-50eab13935f3"}}}]}'
    headers:
      Connection:
      - keep-alive
      Content-Length:
      - "166"
      Content-Type:
      - application/x-amz-json-1.0
      Date:
<<<<<<< HEAD
      - Fri, 19 Apr 2019 01:57:01 GMT
=======
      - Mon, 22 Apr 2019 18:54:50 GMT
>>>>>>> 1c5e1d6a
      Server:
      - Server
      X-Amz-Crc32:
      - "2926156643"
      X-Amzn-Requestid:
<<<<<<< HEAD
      - G9C4S8O7EPNBRLG6MRUJ4N2BS7VV4KQNSO5AEMVJF66Q9ASUAAJG
=======
      - N5PGUVEV5K0O62IEUKEG0QIDARVV4KQNSO5AEMVJF66Q9ASUAAJG
>>>>>>> 1c5e1d6a
    status: 200 OK
    code: 200
    duration: ""
- request:
    body: '{"ClientRequestToken":"50a28da1-0297-4ded-a77e-758579ea3dfe","TransactItems":[{"Update":{"ConditionExpression":"attribute_exists
      (#0)","ExpressionAttributeNames":{"#0":"_kind","#1":"x","#2":"DocstoreRevision"},"ExpressionAttributeValues":{":0":{"S":"y"},":1":{"S":"5836b707-5885-450c-b0ec-29a3703934bf"}},"Key":{"_id":{"S":"doesNotExist"},"_kind":{"S":"doesNotExist"}},"TableName":"docstore-test","UpdateExpression":"SET
      #1 = :0, #2 = :1\n"}}]}'
    form: {}
    headers:
      Accept-Encoding:
      - identity
      Content-Length:
      - "444"
      Content-Type:
      - application/x-amz-json-1.0
      User-Agent:
      - aws-sdk-go/1.16.23 (go1.12.4; darwin; amd64)
      X-Amz-Date:
<<<<<<< HEAD
      - 20190419T015702Z
=======
      - 20190422T185450Z
>>>>>>> 1c5e1d6a
      X-Amz-Target:
      - DynamoDB_20120810.TransactWriteItems
    url: https://dynamodb.us-east-2.amazonaws.com/
    method: POST
  response:
    body: '{"__type":"com.amazonaws.dynamodb.v20120810#TransactionCanceledException","CancellationReasons":[{"Code":"ConditionalCheckFailed","Message":"The
      conditional request failed"}],"Message":"Transaction cancelled, please refer
      cancellation reasons for specific reasons [ConditionalCheckFailed]"}'
    headers:
      Connection:
      - keep-alive
      Content-Length:
      - "290"
      Content-Type:
      - application/x-amz-json-1.0
      Date:
<<<<<<< HEAD
      - Fri, 19 Apr 2019 01:57:02 GMT
=======
      - Mon, 22 Apr 2019 18:54:50 GMT
>>>>>>> 1c5e1d6a
      Server:
      - Server
      X-Amz-Crc32:
      - "3141789222"
      X-Amzn-Requestid:
<<<<<<< HEAD
      - 5PE6HSBJFGK16M427AIGOF7J57VV4KQNSO5AEMVJF66Q9ASUAAJG
=======
      - FT41KB4VULF2F4QES7JPRJNTEVVV4KQNSO5AEMVJF66Q9ASUAAJG
>>>>>>> 1c5e1d6a
    status: 400 Bad Request
    code: 400
    duration: ""
- request:
    body: '{"ClientRequestToken":"6b75045f-8efd-49d2-aae5-411947cb553d","TransactItems":[{"Put":{"Item":{"DocstoreRevision":{"S":"4136abf7-52b3-4827-9d03-e944b3c9db36"},"_id":{"S":"testRevisionField"},"_kind":{"S":"revisionField"},"s":{"S":"a"}},"TableName":"docstore-test"}}]}'
    form: {}
    headers:
      Accept-Encoding:
      - identity
      Content-Length:
      - "266"
      Content-Type:
      - application/x-amz-json-1.0
      User-Agent:
      - aws-sdk-go/1.16.23 (go1.12.4; darwin; amd64)
      X-Amz-Date:
<<<<<<< HEAD
      - 20190419T015702Z
=======
      - 20190422T185450Z
>>>>>>> 1c5e1d6a
      X-Amz-Target:
      - DynamoDB_20120810.TransactWriteItems
    url: https://dynamodb.us-east-2.amazonaws.com/
    method: POST
  response:
    body: '{}'
    headers:
      Connection:
      - keep-alive
      Content-Length:
      - "2"
      Content-Type:
      - application/x-amz-json-1.0
      Date:
<<<<<<< HEAD
      - Fri, 19 Apr 2019 01:57:02 GMT
=======
      - Mon, 22 Apr 2019 18:54:50 GMT
>>>>>>> 1c5e1d6a
      Server:
      - Server
      X-Amz-Crc32:
      - "2745614147"
      X-Amzn-Requestid:
<<<<<<< HEAD
      - MI59AJTPOL0QFAOGI22Q96GAEFVV4KQNSO5AEMVJF66Q9ASUAAJG
=======
      - NAKPDHUGLQ0P1MENE3E811706VVV4KQNSO5AEMVJF66Q9ASUAAJG
>>>>>>> 1c5e1d6a
    status: 200 OK
    code: 200
    duration: ""
- request:
    body: '{"TransactItems":[{"Get":{"Key":{"_id":{"S":"testRevisionField"},"_kind":{"S":"revisionField"}},"TableName":"docstore-test"}}]}'
    form: {}
    headers:
      Accept-Encoding:
      - identity
      Content-Length:
      - "127"
      Content-Type:
      - application/x-amz-json-1.0
      User-Agent:
      - aws-sdk-go/1.16.23 (go1.12.4; darwin; amd64)
      X-Amz-Date:
<<<<<<< HEAD
      - 20190419T015702Z
=======
      - 20190422T185450Z
>>>>>>> 1c5e1d6a
      X-Amz-Target:
      - DynamoDB_20120810.TransactGetItems
    url: https://dynamodb.us-east-2.amazonaws.com/
    method: POST
  response:
    body: '{"Responses":[{"Item":{"_id":{"S":"testRevisionField"},"s":{"S":"a"},"_kind":{"S":"revisionField"},"DocstoreRevision":{"S":"4136abf7-52b3-4827-9d03-e944b3c9db36"}}}]}'
    headers:
      Connection:
      - keep-alive
      Content-Length:
      - "166"
      Content-Type:
      - application/x-amz-json-1.0
      Date:
<<<<<<< HEAD
      - Fri, 19 Apr 2019 01:57:02 GMT
=======
      - Mon, 22 Apr 2019 18:54:50 GMT
>>>>>>> 1c5e1d6a
      Server:
      - Server
      X-Amz-Crc32:
      - "2216947768"
      X-Amzn-Requestid:
<<<<<<< HEAD
      - FG8M08CJJAR1KPHEA7SU3PCN8JVV4KQNSO5AEMVJF66Q9ASUAAJG
=======
      - PQKP9JD9ILQ5OA2RFR58IVSD47VV4KQNSO5AEMVJF66Q9ASUAAJG
>>>>>>> 1c5e1d6a
    status: 200 OK
    code: 200
    duration: ""
- request:
    body: '{"ClientRequestToken":"84f57e37-caac-4e33-beaa-3263a3994370","TransactItems":[{"Update":{"ConditionExpression":"(attribute_exists
      (#0)) AND (#1 = :0)","ExpressionAttributeNames":{"#0":"_kind","#1":"DocstoreRevision","#2":"s"},"ExpressionAttributeValues":{":0":{"S":"4136abf7-52b3-4827-9d03-e944b3c9db36"},":1":{"S":"c"},":2":{"S":"7694267a-ef4e-4cea-806b-32d6108bd685"}},"Key":{"_id":{"S":"testRevisionField"},"_kind":{"S":"revisionField"}},"TableName":"docstore-test","UpdateExpression":"SET
      #2 = :1, #1 = :2\n"}}]}'
    form: {}
    headers:
      Accept-Encoding:
      - identity
      Content-Length:
      - "516"
      Content-Type:
      - application/x-amz-json-1.0
      User-Agent:
      - aws-sdk-go/1.16.23 (go1.12.4; darwin; amd64)
      X-Amz-Date:
<<<<<<< HEAD
      - 20190419T015702Z
=======
      - 20190422T185450Z
>>>>>>> 1c5e1d6a
      X-Amz-Target:
      - DynamoDB_20120810.TransactWriteItems
    url: https://dynamodb.us-east-2.amazonaws.com/
    method: POST
  response:
    body: '{}'
    headers:
      Connection:
      - keep-alive
      Content-Length:
      - "2"
      Content-Type:
      - application/x-amz-json-1.0
      Date:
<<<<<<< HEAD
      - Fri, 19 Apr 2019 01:57:02 GMT
=======
      - Mon, 22 Apr 2019 18:54:50 GMT
>>>>>>> 1c5e1d6a
      Server:
      - Server
      X-Amz-Crc32:
      - "2745614147"
      X-Amzn-Requestid:
<<<<<<< HEAD
      - C06ES15DNRK2MP349RJSMH3S6JVV4KQNSO5AEMVJF66Q9ASUAAJG
=======
      - Q4CVC6624JE7E68H9E3J8PH91VVV4KQNSO5AEMVJF66Q9ASUAAJG
>>>>>>> 1c5e1d6a
    status: 200 OK
    code: 200
    duration: ""
- request:
    body: '{"ClientRequestToken":"fbfe5f5a-bf44-4cde-a63b-5606633e2bf0","TransactItems":[{"Update":{"ConditionExpression":"(attribute_exists
      (#0)) AND (#1 = :0)","ExpressionAttributeNames":{"#0":"_kind","#1":"DocstoreRevision","#2":"s"},"ExpressionAttributeValues":{":0":{"S":"4136abf7-52b3-4827-9d03-e944b3c9db36"},":1":{"S":"c"},":2":{"S":"24ba9c9b-1467-4a27-8f01-a910ae295f6e"}},"Key":{"_id":{"S":"testRevisionField"},"_kind":{"S":"revisionField"}},"TableName":"docstore-test","UpdateExpression":"SET
      #2 = :1, #1 = :2\n"}}]}'
    form: {}
    headers:
      Accept-Encoding:
      - identity
      Content-Length:
      - "516"
      Content-Type:
      - application/x-amz-json-1.0
      User-Agent:
      - aws-sdk-go/1.16.23 (go1.12.4; darwin; amd64)
      X-Amz-Date:
<<<<<<< HEAD
      - 20190419T015702Z
=======
      - 20190422T185450Z
>>>>>>> 1c5e1d6a
      X-Amz-Target:
      - DynamoDB_20120810.TransactWriteItems
    url: https://dynamodb.us-east-2.amazonaws.com/
    method: POST
  response:
    body: '{"__type":"com.amazonaws.dynamodb.v20120810#TransactionCanceledException","CancellationReasons":[{"Code":"ConditionalCheckFailed","Message":"The
      conditional request failed"}],"Message":"Transaction cancelled, please refer
      cancellation reasons for specific reasons [ConditionalCheckFailed]"}'
    headers:
      Connection:
      - keep-alive
      Content-Length:
      - "290"
      Content-Type:
      - application/x-amz-json-1.0
      Date:
<<<<<<< HEAD
      - Fri, 19 Apr 2019 01:57:02 GMT
=======
      - Mon, 22 Apr 2019 18:54:50 GMT
>>>>>>> 1c5e1d6a
      Server:
      - Server
      X-Amz-Crc32:
      - "3141789222"
      X-Amzn-Requestid:
<<<<<<< HEAD
      - KBN68MQFND3HC54EV4UT7RNDS3VV4KQNSO5AEMVJF66Q9ASUAAJG
=======
      - 2MLCTJ7PFHAK5HV0HSPOR99EK3VV4KQNSO5AEMVJF66Q9ASUAAJG
>>>>>>> 1c5e1d6a
    status: 400 Bad Request
    code: 400
    duration: ""<|MERGE_RESOLUTION|>--- conflicted
+++ resolved
@@ -14,11 +14,7 @@
       User-Agent:
       - aws-sdk-go/1.16.23 (go1.12.4; darwin; amd64)
       X-Amz-Date:
-<<<<<<< HEAD
-      - 20190419T015701Z
-=======
-      - 20190422T185450Z
->>>>>>> 1c5e1d6a
+      - 20190422T233019Z
       X-Amz-Target:
       - DynamoDB_20120810.TransactWriteItems
     url: https://dynamodb.us-east-2.amazonaws.com/
@@ -33,21 +29,13 @@
       Content-Type:
       - application/x-amz-json-1.0
       Date:
-<<<<<<< HEAD
-      - Fri, 19 Apr 2019 01:57:01 GMT
-=======
-      - Mon, 22 Apr 2019 18:54:50 GMT
->>>>>>> 1c5e1d6a
+      - Mon, 22 Apr 2019 23:30:19 GMT
       Server:
       - Server
       X-Amz-Crc32:
       - "2745614147"
       X-Amzn-Requestid:
-<<<<<<< HEAD
-      - 3QRN8A001VIC27LP0O3D97AAJ3VV4KQNSO5AEMVJF66Q9ASUAAJG
-=======
-      - LJO8I7QBE5G4UIF1I7HU9AK8SRVV4KQNSO5AEMVJF66Q9ASUAAJG
->>>>>>> 1c5e1d6a
+      - OPTFDPLQH428P4MVDGENOR79NFVV4KQNSO5AEMVJF66Q9ASUAAJG
     status: 200 OK
     code: 200
     duration: ""
@@ -66,11 +54,7 @@
       User-Agent:
       - aws-sdk-go/1.16.23 (go1.12.4; darwin; amd64)
       X-Amz-Date:
-<<<<<<< HEAD
-      - 20190419T015701Z
-=======
-      - 20190422T185450Z
->>>>>>> 1c5e1d6a
+      - 20190422T233019Z
       X-Amz-Target:
       - DynamoDB_20120810.TransactWriteItems
     url: https://dynamodb.us-east-2.amazonaws.com/
@@ -85,21 +69,13 @@
       Content-Type:
       - application/x-amz-json-1.0
       Date:
-<<<<<<< HEAD
-      - Fri, 19 Apr 2019 01:57:01 GMT
-=======
-      - Mon, 22 Apr 2019 18:54:50 GMT
->>>>>>> 1c5e1d6a
+      - Mon, 22 Apr 2019 23:30:19 GMT
       Server:
       - Server
       X-Amz-Crc32:
       - "2745614147"
       X-Amzn-Requestid:
-<<<<<<< HEAD
-      - MG61G1Q9C4J6AJBCE47GOQP8HFVV4KQNSO5AEMVJF66Q9ASUAAJG
-=======
-      - 671DOGNRS7VU74CGGEH28EBCM7VV4KQNSO5AEMVJF66Q9ASUAAJG
->>>>>>> 1c5e1d6a
+      - 1NMI4BBK6KNBGI7M88C3I3GSQFVV4KQNSO5AEMVJF66Q9ASUAAJG
     status: 200 OK
     code: 200
     duration: ""
@@ -116,11 +92,7 @@
       User-Agent:
       - aws-sdk-go/1.16.23 (go1.12.4; darwin; amd64)
       X-Amz-Date:
-<<<<<<< HEAD
-      - 20190419T015702Z
-=======
-      - 20190422T185450Z
->>>>>>> 1c5e1d6a
+      - 20190422T233019Z
       X-Amz-Target:
       - DynamoDB_20120810.TransactGetItems
     url: https://dynamodb.us-east-2.amazonaws.com/
@@ -135,21 +107,13 @@
       Content-Type:
       - application/x-amz-json-1.0
       Date:
-<<<<<<< HEAD
-      - Fri, 19 Apr 2019 01:57:01 GMT
-=======
-      - Mon, 22 Apr 2019 18:54:50 GMT
->>>>>>> 1c5e1d6a
+      - Mon, 22 Apr 2019 23:30:19 GMT
       Server:
       - Server
       X-Amz-Crc32:
       - "2926156643"
       X-Amzn-Requestid:
-<<<<<<< HEAD
-      - G9C4S8O7EPNBRLG6MRUJ4N2BS7VV4KQNSO5AEMVJF66Q9ASUAAJG
-=======
-      - N5PGUVEV5K0O62IEUKEG0QIDARVV4KQNSO5AEMVJF66Q9ASUAAJG
->>>>>>> 1c5e1d6a
+      - I6SESQIIRUOKT6APUU06KVCUDVVV4KQNSO5AEMVJF66Q9ASUAAJG
     status: 200 OK
     code: 200
     duration: ""
@@ -168,11 +132,7 @@
       User-Agent:
       - aws-sdk-go/1.16.23 (go1.12.4; darwin; amd64)
       X-Amz-Date:
-<<<<<<< HEAD
-      - 20190419T015702Z
-=======
-      - 20190422T185450Z
->>>>>>> 1c5e1d6a
+      - 20190422T233019Z
       X-Amz-Target:
       - DynamoDB_20120810.TransactWriteItems
     url: https://dynamodb.us-east-2.amazonaws.com/
@@ -189,21 +149,13 @@
       Content-Type:
       - application/x-amz-json-1.0
       Date:
-<<<<<<< HEAD
-      - Fri, 19 Apr 2019 01:57:02 GMT
-=======
-      - Mon, 22 Apr 2019 18:54:50 GMT
->>>>>>> 1c5e1d6a
+      - Mon, 22 Apr 2019 23:30:19 GMT
       Server:
       - Server
       X-Amz-Crc32:
       - "3141789222"
       X-Amzn-Requestid:
-<<<<<<< HEAD
-      - 5PE6HSBJFGK16M427AIGOF7J57VV4KQNSO5AEMVJF66Q9ASUAAJG
-=======
-      - FT41KB4VULF2F4QES7JPRJNTEVVV4KQNSO5AEMVJF66Q9ASUAAJG
->>>>>>> 1c5e1d6a
+      - IJHL5VHLHSBSE8MGPU4M4EJO2VVV4KQNSO5AEMVJF66Q9ASUAAJG
     status: 400 Bad Request
     code: 400
     duration: ""
@@ -220,11 +172,7 @@
       User-Agent:
       - aws-sdk-go/1.16.23 (go1.12.4; darwin; amd64)
       X-Amz-Date:
-<<<<<<< HEAD
-      - 20190419T015702Z
-=======
-      - 20190422T185450Z
->>>>>>> 1c5e1d6a
+      - 20190422T233019Z
       X-Amz-Target:
       - DynamoDB_20120810.TransactWriteItems
     url: https://dynamodb.us-east-2.amazonaws.com/
@@ -239,21 +187,13 @@
       Content-Type:
       - application/x-amz-json-1.0
       Date:
-<<<<<<< HEAD
-      - Fri, 19 Apr 2019 01:57:02 GMT
-=======
-      - Mon, 22 Apr 2019 18:54:50 GMT
->>>>>>> 1c5e1d6a
+      - Mon, 22 Apr 2019 23:30:19 GMT
       Server:
       - Server
       X-Amz-Crc32:
       - "2745614147"
       X-Amzn-Requestid:
-<<<<<<< HEAD
-      - MI59AJTPOL0QFAOGI22Q96GAEFVV4KQNSO5AEMVJF66Q9ASUAAJG
-=======
-      - NAKPDHUGLQ0P1MENE3E811706VVV4KQNSO5AEMVJF66Q9ASUAAJG
->>>>>>> 1c5e1d6a
+      - M9GSERT9MDJ8LFIFKEGMP5KH7NVV4KQNSO5AEMVJF66Q9ASUAAJG
     status: 200 OK
     code: 200
     duration: ""
@@ -270,11 +210,7 @@
       User-Agent:
       - aws-sdk-go/1.16.23 (go1.12.4; darwin; amd64)
       X-Amz-Date:
-<<<<<<< HEAD
-      - 20190419T015702Z
-=======
-      - 20190422T185450Z
->>>>>>> 1c5e1d6a
+      - 20190422T233019Z
       X-Amz-Target:
       - DynamoDB_20120810.TransactGetItems
     url: https://dynamodb.us-east-2.amazonaws.com/
@@ -289,21 +225,13 @@
       Content-Type:
       - application/x-amz-json-1.0
       Date:
-<<<<<<< HEAD
-      - Fri, 19 Apr 2019 01:57:02 GMT
-=======
-      - Mon, 22 Apr 2019 18:54:50 GMT
->>>>>>> 1c5e1d6a
+      - Mon, 22 Apr 2019 23:30:19 GMT
       Server:
       - Server
       X-Amz-Crc32:
       - "2216947768"
       X-Amzn-Requestid:
-<<<<<<< HEAD
-      - FG8M08CJJAR1KPHEA7SU3PCN8JVV4KQNSO5AEMVJF66Q9ASUAAJG
-=======
-      - PQKP9JD9ILQ5OA2RFR58IVSD47VV4KQNSO5AEMVJF66Q9ASUAAJG
->>>>>>> 1c5e1d6a
+      - PLL2HM9RNN4ONKTCOLR1S6S2Q7VV4KQNSO5AEMVJF66Q9ASUAAJG
     status: 200 OK
     code: 200
     duration: ""
@@ -322,11 +250,7 @@
       User-Agent:
       - aws-sdk-go/1.16.23 (go1.12.4; darwin; amd64)
       X-Amz-Date:
-<<<<<<< HEAD
-      - 20190419T015702Z
-=======
-      - 20190422T185450Z
->>>>>>> 1c5e1d6a
+      - 20190422T233020Z
       X-Amz-Target:
       - DynamoDB_20120810.TransactWriteItems
     url: https://dynamodb.us-east-2.amazonaws.com/
@@ -341,21 +265,13 @@
       Content-Type:
       - application/x-amz-json-1.0
       Date:
-<<<<<<< HEAD
-      - Fri, 19 Apr 2019 01:57:02 GMT
-=======
-      - Mon, 22 Apr 2019 18:54:50 GMT
->>>>>>> 1c5e1d6a
+      - Mon, 22 Apr 2019 23:30:20 GMT
       Server:
       - Server
       X-Amz-Crc32:
       - "2745614147"
       X-Amzn-Requestid:
-<<<<<<< HEAD
-      - C06ES15DNRK2MP349RJSMH3S6JVV4KQNSO5AEMVJF66Q9ASUAAJG
-=======
-      - Q4CVC6624JE7E68H9E3J8PH91VVV4KQNSO5AEMVJF66Q9ASUAAJG
->>>>>>> 1c5e1d6a
+      - U9P0IE6QML4IHO85H07ALB1S8NVV4KQNSO5AEMVJF66Q9ASUAAJG
     status: 200 OK
     code: 200
     duration: ""
@@ -374,11 +290,7 @@
       User-Agent:
       - aws-sdk-go/1.16.23 (go1.12.4; darwin; amd64)
       X-Amz-Date:
-<<<<<<< HEAD
-      - 20190419T015702Z
-=======
-      - 20190422T185450Z
->>>>>>> 1c5e1d6a
+      - 20190422T233020Z
       X-Amz-Target:
       - DynamoDB_20120810.TransactWriteItems
     url: https://dynamodb.us-east-2.amazonaws.com/
@@ -395,21 +307,13 @@
       Content-Type:
       - application/x-amz-json-1.0
       Date:
-<<<<<<< HEAD
-      - Fri, 19 Apr 2019 01:57:02 GMT
-=======
-      - Mon, 22 Apr 2019 18:54:50 GMT
->>>>>>> 1c5e1d6a
+      - Mon, 22 Apr 2019 23:30:20 GMT
       Server:
       - Server
       X-Amz-Crc32:
       - "3141789222"
       X-Amzn-Requestid:
-<<<<<<< HEAD
-      - KBN68MQFND3HC54EV4UT7RNDS3VV4KQNSO5AEMVJF66Q9ASUAAJG
-=======
-      - 2MLCTJ7PFHAK5HV0HSPOR99EK3VV4KQNSO5AEMVJF66Q9ASUAAJG
->>>>>>> 1c5e1d6a
+      - 8OU0HAFSC8F553GHP0NB3NP3IJVV4KQNSO5AEMVJF66Q9ASUAAJG
     status: 400 Bad Request
     code: 400
     duration: ""